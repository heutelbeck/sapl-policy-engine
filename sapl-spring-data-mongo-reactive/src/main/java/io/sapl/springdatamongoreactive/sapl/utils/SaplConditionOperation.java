/*
 * Copyright (C) 2017-2024 Dominic Heutelbeck (dominic@heutelbeck.com)
 *
 * SPDX-License-Identifier: Apache-2.0
 *
 * Licensed under the Apache License, Version 2.0 (the "License");
 * you may not use this file except in compliance with the License.
 * You may obtain a copy of the License at
 *
 *     http://www.apache.org/licenses/LICENSE-2.0
 *
 * Unless required by applicable law or agreed to in writing, software
 * distributed under the License is distributed on an "AS IS" BASIS,
 * WITHOUT WARRANTIES OR CONDITIONS OF ANY KIND, either express or implied.
 * See the License for the specific language governing permissions and
 * limitations under the License.
 */
package io.sapl.springdatamongoreactive.sapl.utils;

import java.lang.reflect.Method;
import java.util.ArrayList;
import java.util.Collection;
import java.util.Iterator;
import java.util.List;
import java.util.Map;

import org.apache.commons.lang3.StringUtils;
import org.bson.Document;
import org.springframework.data.mongodb.core.query.BasicQuery;
import org.springframework.data.repository.query.parser.Part;
import org.springframework.data.repository.query.parser.PartTree;

import com.fasterxml.jackson.databind.JsonNode;

import io.sapl.springdatamongoreactive.sapl.OperatorMongoDB;
import lombok.experimental.UtilityClass;

/**
 * This class translates different kind of objects into {@link SaplCondition} to
 * facilitate further processing.
 */
@UtilityClass
public class SaplConditionOperation {

    /**
     * The entry method of this utility class and is responsible for translating the
     * parameters into SaplCondition objects. The {@link PartTree} class is used to
     * put the method into a basic structure for now. After that, the individual
     * parts of the method can be better edited. To get to the field types of the
     * DomainType, {@link java.lang.reflect} is used.
     *
     * @param args       are the parameters of the original method.
     * @param method     is the original method.
     * @param domainType is the domain type.
     * @return list of {@link SaplCondition} which were created from the parameters
     *         of the method.
     */
    public List<SaplCondition> methodToSaplConditions(Object[] args, Method method, Class<?> domainType) {
        var saplConditions = new ArrayList<SaplCondition>();
        var partTree       = new PartTree(method.getName(), domainType);

        if (partTree.getParts().toList().isEmpty()) {
            return saplConditions;
        }

        var domainTypes       = getDomainFieldOfEveryMethodParameter(partTree);
        var operators         = getOperatorOfEveryMethodParameter(partTree);
        var reflectParameters = method.getParameters();

        if (reflectParameters.length == args.length) {

            for (int i = 0; i < reflectParameters.length; i++) {
                saplConditions.add(new SaplCondition(domainTypes.get(i), args[i], operators.get(i), null));
            }

            return saplConditions;
        } else {
            throw new ArrayIndexOutOfBoundsException();
        }
    }

    /**
     * Here the functionality of {@link BasicQuery} is used to create
     * {@link SaplCondition} objects. It is assumed that the conditions from the
     * {@link io.sapl.api.pdp.Decision} have the correct structured form of a
     * mongodb condition, which is mongodb query language.
     *
     * @param conditions are the conditions of the {@link io.sapl.api.pdp.Decision}
     * @return list of {@link SaplCondition}
     */
    public List<SaplCondition> jsonNodeToSaplConditions(Iterable<JsonNode> conditions) {
        BasicQuery initialBasicQuery = null;
        var        saplConditions    = new ArrayList<SaplCondition>();

        if (!conditions.iterator().hasNext()) {
            return saplConditions;
        }

        var basicQuery = convertJsonNodeToBasicQuery(initialBasicQuery, conditions);

        convertBasicQueryToSaplConditions(basicQuery, saplConditions);

        return saplConditions;
    }

    private void convertBasicQueryToSaplConditions(BasicQuery basicQuery, List<SaplCondition> saplConditions) {
        basicQuery.getQueryObject().forEach((String field, Object val) -> {
            if (val instanceof List<?> list) {
                handleListsOfBasicQuery(saplConditions, list);
            } else {
                convertDocumentToSaplCondition(saplConditions, field, val, "And");
            }
        });
    }

    private BasicQuery convertJsonNodeToBasicQuery(BasicQuery basicQuery, Iterable<JsonNode> conditions) {
        Iterator<JsonNode> iterator = conditions.iterator();
        while (iterator.hasNext()) {
            var condition = iterator.next();
            if (basicQuery == null) {
                basicQuery = new BasicQuery(condition.asText());
            } else {
                var query           = new BasicQuery(condition.asText());
                var finalBasicQuery = basicQuery;
                query.getQueryObject().forEach((ke, va) -> finalBasicQuery.getQueryObject().append(ke, va));
<<<<<<< HEAD
                basicQuery = finalBasicQuery;
=======
>>>>>>> 7ff95168
            }
        }

        return basicQuery;
    }

<<<<<<< HEAD
    private void handleListsOfBasicQuery(Collection<SaplCondition> saplConditions, Iterable<?> list) {
        Iterator<?> iterator = list.iterator();
        while (iterator.hasNext()) {
            if (iterator.next() instanceof Document doc) {
                doc.forEach((String field, Object value) -> {
                    convertDocumentToSaplCondition(saplConditions, field, value, "Or");
                });
=======
    private void handleListsOfBasicQuery(List<SaplCondition> saplConditions, Iterable<?> list) {
        for (Object object : list) {
            if (object instanceof Document doc) {
                doc.forEach((String field, Object value) -> convertDocumentToSaplCondition(saplConditions, field, value,
                        "Or"));
>>>>>>> 7ff95168
            }
        }
    }

    private void convertDocumentToSaplCondition(Collection<SaplCondition> saplConditions, String field, Object value,
            String conjunction) {
        if (value instanceof Document doc) {
            addNewSaplCondition(saplConditions, field, doc, conjunction);
        }
    }

    /**
     * Expands the method name using the {@link SaplCondition}s created from the
     * conditions of the {@link io.sapl.api.pdp.Decision}.
     *
     * @param methodName     is the repository method name.
     * @param saplConditions are created from the conditions of the
     *                       {@link io.sapl.api.pdp.Decision}.
     * @return modified method name.
     */
    public String toModifiedMethodName(String methodName, List<SaplCondition> saplConditions) {
        int    index = getIndexIfSourceContainsAnyKeyword(methodName);
        String modifiedMethodName;

        if (index == -1) {
            modifiedMethodName = methodName + creatModifyingMethodNamePart(saplConditions);
        } else {
            modifiedMethodName = methodName.substring(0, index) + creatModifyingMethodNamePart(saplConditions)
                    + methodName.substring(index);
        }

        return modifiedMethodName;
    }

    /**
     * Checks if the method name has certain keywords.
     *
     * @param methodName is the repository method name.
     * @return the index at which the keyword occurs.
     */
    private int getIndexIfSourceContainsAnyKeyword(String methodName) {
        return StringUtils.indexOf(methodName, "OrderBy");
    }

    /**
     * Creates the modifying part of the method name, which will later be appended
     * to the original method name.
     *
     * @param saplConditions are created from the conditions of the
     *                       {@link io.sapl.api.pdp.Decision}.
     * @return the modifying method name part.
     */
    private String creatModifyingMethodNamePart(Iterable<SaplCondition> saplConditions) {
        var creatModifyingPart = new StringBuilder();

        for (SaplCondition saplCondition : saplConditions) {

            creatModifyingPart.append(saplCondition.conjunction())
                    .append(saplCondition.field().substring(0, 1).toUpperCase())
                    .append(saplCondition.field().substring(1))
                    .append(saplCondition.operator().getMethodNameBasedKeywords().stream().findFirst().orElseThrow());
        }

        return creatModifyingPart.toString();
    }

    /**
     * The {@link PartTree} of the method divides this method into {@link Part}s and
     * each Part contains information. One of the information can be derived for the
     * creation of an {@link OperatorMongoDB}. This is extracted here from the
     * individual parts.
     *
     * @param partTree is the PartTree of the method.
     * @return the created list of Operations from the individual parts.
     */
    private List<OperatorMongoDB> getOperatorOfEveryMethodParameter(PartTree partTree) {
        var operators = new ArrayList<OperatorMongoDB>();
        for (Part part : partTree.getParts()) {
            for (int i = 0; i < part.getNumberOfArguments(); i++) {
                if ("SIMPLE_PROPERTY".equals(part.getType().name())) {
                    operators.add(OperatorMongoDB.SIMPLE_PROPERTY);
                } else {
                    operators.add(OperatorMongoDB.getOperatorByKeyword(part.getType().name()));
                }
            }
        }
        return operators;
    }

    /**
     * Extracts the corresponding field of all parameters of the method.
     *
     * @param partTree is the {@link PartTree} of the method.
     * @return the created list of fields for every parameter of the method.
     */
    private List<String> getDomainFieldOfEveryMethodParameter(PartTree partTree) {
        var domainTypes = new ArrayList<String>();
        for (Part part : partTree.getParts()) {
            for (int i = 0; i < part.getNumberOfArguments(); i++) {
                domainTypes.add(part.getProperty().getSegment());
            }
        }
        return domainTypes;
    }

    private void addNewSaplCondition(Collection<SaplCondition> saplConditions, String field, Map<String, Object> doc,
            String conjunction) {
        var operator = OperatorMongoDB.getOperatorByKeyword(doc.keySet().toArray()[0].toString());
        var value    = doc.values().toArray()[0];

        saplConditions.add(new SaplCondition(field, value, operator, conjunction));
    }
}<|MERGE_RESOLUTION|>--- conflicted
+++ resolved
@@ -89,14 +89,13 @@
      * @return list of {@link SaplCondition}
      */
     public List<SaplCondition> jsonNodeToSaplConditions(Iterable<JsonNode> conditions) {
-        BasicQuery initialBasicQuery = null;
-        var        saplConditions    = new ArrayList<SaplCondition>();
+        var saplConditions = new ArrayList<SaplCondition>();
 
         if (!conditions.iterator().hasNext()) {
             return saplConditions;
         }
 
-        var basicQuery = convertJsonNodeToBasicQuery(initialBasicQuery, conditions);
+        var basicQuery = convertJsonNodeToBasicQuery(conditions);
 
         convertBasicQueryToSaplConditions(basicQuery, saplConditions);
 
@@ -104,17 +103,20 @@
     }
 
     private void convertBasicQueryToSaplConditions(BasicQuery basicQuery, List<SaplCondition> saplConditions) {
-        basicQuery.getQueryObject().forEach((String field, Object val) -> {
-            if (val instanceof List<?> list) {
-                handleListsOfBasicQuery(saplConditions, list);
-            } else {
-                convertDocumentToSaplCondition(saplConditions, field, val, "And");
-            }
-        });
-    }
-
-    private BasicQuery convertJsonNodeToBasicQuery(BasicQuery basicQuery, Iterable<JsonNode> conditions) {
-        Iterator<JsonNode> iterator = conditions.iterator();
+        if (basicQuery != null) {
+            basicQuery.getQueryObject().forEach((String field, Object val) -> {
+                if (val instanceof List<?> list) {
+                    handleListsOfBasicQuery(saplConditions, list);
+                } else {
+                    convertDocumentToSaplCondition(saplConditions, field, val, "And");
+                }
+            });
+        }
+    }
+
+    private BasicQuery convertJsonNodeToBasicQuery(Iterable<JsonNode> conditions) {
+        Iterator<JsonNode> iterator   = conditions.iterator();
+        BasicQuery         basicQuery = null;
         while (iterator.hasNext()) {
             var condition = iterator.next();
             if (basicQuery == null) {
@@ -123,31 +125,17 @@
                 var query           = new BasicQuery(condition.asText());
                 var finalBasicQuery = basicQuery;
                 query.getQueryObject().forEach((ke, va) -> finalBasicQuery.getQueryObject().append(ke, va));
-<<<<<<< HEAD
-                basicQuery = finalBasicQuery;
-=======
->>>>>>> 7ff95168
             }
         }
 
         return basicQuery;
     }
 
-<<<<<<< HEAD
     private void handleListsOfBasicQuery(Collection<SaplCondition> saplConditions, Iterable<?> list) {
         Iterator<?> iterator = list.iterator();
         while (iterator.hasNext()) {
             if (iterator.next() instanceof Document doc) {
-                doc.forEach((String field, Object value) -> {
-                    convertDocumentToSaplCondition(saplConditions, field, value, "Or");
-                });
-=======
-    private void handleListsOfBasicQuery(List<SaplCondition> saplConditions, Iterable<?> list) {
-        for (Object object : list) {
-            if (object instanceof Document doc) {
-                doc.forEach((String field, Object value) -> convertDocumentToSaplCondition(saplConditions, field, value,
-                        "Or"));
->>>>>>> 7ff95168
+                doc.forEach((String field, Object value) -> convertDocumentToSaplCondition(saplConditions, field, value, "Or"));
             }
         }
     }
