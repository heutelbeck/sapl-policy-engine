/*
 * Copyright (C) 2017-2024 Dominic Heutelbeck (dominic@heutelbeck.com)
 *
 * SPDX-License-Identifier: Apache-2.0
 *
 * Licensed under the Apache License, Version 2.0 (the "License");
 * you may not use this file except in compliance with the License.
 * You may obtain a copy of the License at
 *
 *     http://www.apache.org/licenses/LICENSE-2.0
 *
 * Unless required by applicable law or agreed to in writing, software
 * distributed under the License is distributed on an "AS IS" BASIS,
 * WITHOUT WARRANTIES OR CONDITIONS OF ANY KIND, either express or implied.
 * See the License for the specific language governing permissions and
 * limitations under the License.
 */
package io.sapl.springdatamongoreactive.sapl.utils;

import java.lang.reflect.Method;
import java.util.ArrayList;
import java.util.Collection;
import java.util.Iterator;
import java.util.List;
import java.util.Map;

import org.apache.commons.lang3.StringUtils;
import org.bson.Document;
import org.springframework.data.mongodb.core.query.BasicQuery;
import org.springframework.data.repository.query.parser.Part;
import org.springframework.data.repository.query.parser.PartTree;

import com.fasterxml.jackson.databind.JsonNode;

import io.sapl.springdatamongoreactive.sapl.OperatorMongoDB;
import lombok.experimental.UtilityClass;

/**
 * This class translates different kind of objects into {@link SaplCondition} to
 * facilitate further processing.
 */
@UtilityClass
public class SaplConditionOperation {

    /**
     * The entry method of this utility class and is responsible for translating the
     * parameters into SaplCondition objects. The {@link PartTree} class is used to
     * put the method into a basic structure for now. After that, the individual
     * parts of the method can be better edited. To get to the field types of the
     * DomainType, {@link java.lang.reflect} is used.
     *
     * @param args       are the parameters of the original method.
     * @param method     is the original method.
     * @param domainType is the domain type.
     * @return list of {@link SaplCondition} which were created from the parameters
     *         of the method.
     */
    public List<SaplCondition> methodToSaplConditions(Object[] args, Method method, Class<?> domainType) {
        var saplConditions = new ArrayList<SaplCondition>();
        var partTree       = new PartTree(method.getName(), domainType);

        if (partTree.getParts().toList().isEmpty()) {
            return saplConditions;
        }

        var domainTypes       = getDomainFieldOfEveryMethodParameter(partTree);
        var operators         = getOperatorOfEveryMethodParameter(partTree);
        var reflectParameters = method.getParameters();

        if (reflectParameters.length == args.length) {

            for (int i = 0; i < reflectParameters.length; i++) {
                saplConditions.add(new SaplCondition(domainTypes.get(i), args[i], operators.get(i), null));
            }

            return saplConditions;
        } else {
            throw new ArrayIndexOutOfBoundsException();
        }
    }

    /**
     * Here the functionality of {@link BasicQuery} is used to create
     * {@link SaplCondition} objects. It is assumed that the conditions from the
     * {@link io.sapl.api.pdp.Decision} have the correct structured form of a
     * mongodb condition, which is mongodb query language.
     *
     * @param conditions are the conditions of the {@link io.sapl.api.pdp.Decision}
     * @return list of {@link SaplCondition}
     */
    public List<SaplCondition> jsonNodeToSaplConditions(Iterable<JsonNode> conditions) {
        BasicQuery initialBasicQuery = null;
        var        saplConditions    = new ArrayList<SaplCondition>();

        if (!conditions.iterator().hasNext()) {
            return saplConditions;
        }

        var basicQuery = convertJsonNodeToBasicQuery(initialBasicQuery, conditions);

        convertBasicQueryToSaplConditions(basicQuery, saplConditions);

        return saplConditions;
    }

    private void convertBasicQueryToSaplConditions(BasicQuery basicQuery, List<SaplCondition> saplConditions) {
        basicQuery.getQueryObject().forEach((String field, Object val) -> {
            if (val instanceof List<?> list) {
                handleListsOfBasicQuery(saplConditions, list);
            } else {
                convertDocumentToSaplCondition(saplConditions, field, val, "And");
            }
        });
    }

    private BasicQuery convertJsonNodeToBasicQuery(BasicQuery basicQuery, Iterable<JsonNode> conditions) {
        Iterator<JsonNode> iterator = conditions.iterator();
        while (iterator.hasNext()) {
            var condition = iterator.next();
            if (basicQuery == null) {
                basicQuery = new BasicQuery(condition.asText());
            } else {
                var query           = new BasicQuery(condition.asText());
                var finalBasicQuery = basicQuery;
                query.getQueryObject().forEach((ke, va) -> finalBasicQuery.getQueryObject().append(ke, va));
<<<<<<< HEAD
                basicQuery = finalBasicQuery;
=======
>>>>>>> 7ff95168
            }
        }

        return basicQuery;
    }

<<<<<<< HEAD
    private void handleListsOfBasicQuery(Collection<SaplCondition> saplConditions, Iterable<?> list) {
        Iterator<?> iterator = list.iterator();
        while (iterator.hasNext()) {
            if (iterator.next() instanceof Document doc) {
                doc.forEach((String field, Object value) -> {
                    convertDocumentToSaplCondition(saplConditions, field, value, "Or");
                });
=======
    private void handleListsOfBasicQuery(List<SaplCondition> saplConditions, Iterable<?> list) {
        for (Object object : list) {
            if (object instanceof Document doc) {
                doc.forEach((String field, Object value) -> convertDocumentToSaplCondition(saplConditions, field, value,
                        "Or"));
>>>>>>> 7ff95168
            }
        }
    }

    private void convertDocumentToSaplCondition(Collection<SaplCondition> saplConditions, String field, Object value,
            String conjunction) {
        if (value instanceof Document doc) {
            addNewSaplCondition(saplConditions, field, doc, conjunction);
        }
    }

    /**
     * Expands the method name using the {@link SaplCondition}s created from the
     * conditions of the {@link io.sapl.api.pdp.Decision}.
     *
     * @param methodName     is the repository method name.
     * @param saplConditions are created from the conditions of the
     *                       {@link io.sapl.api.pdp.Decision}.
     * @return modified method name.
     */
    public String toModifiedMethodName(String methodName, List<SaplCondition> saplConditions) {
        int    index = getIndexIfSourceContainsAnyKeyword(methodName);
        String modifiedMethodName;

        if (index == -1) {
            modifiedMethodName = methodName + creatModifyingMethodNamePart(saplConditions);
        } else {
            modifiedMethodName = methodName.substring(0, index) + creatModifyingMethodNamePart(saplConditions)
                    + methodName.substring(index);
        }

        return modifiedMethodName;
    }

    /**
     * Checks if the method name has certain keywords.
     *
     * @param methodName is the repository method name.
     * @return the index at which the keyword occurs.
     */
    private int getIndexIfSourceContainsAnyKeyword(String methodName) {
        return StringUtils.indexOf(methodName, "OrderBy");
    }

    /**
     * Creates the modifying part of the method name, which will later be appended
     * to the original method name.
     *
     * @param saplConditions are created from the conditions of the
     *                       {@link io.sapl.api.pdp.Decision}.
     * @return the modifying method name part.
     */
    private String creatModifyingMethodNamePart(Iterable<SaplCondition> saplConditions) {
        var creatModifyingPart = new StringBuilder();

        for (SaplCondition saplCondition : saplConditions) {

            creatModifyingPart.append(saplCondition.conjunction())
                    .append(saplCondition.field().substring(0, 1).toUpperCase())
                    .append(saplCondition.field().substring(1))
                    .append(saplCondition.operator().getMethodNameBasedKeywords().stream().findFirst().orElseThrow());
        }

        return creatModifyingPart.toString();
    }

    /**
     * The {@link PartTree} of the method divides this method into {@link Part}s and
     * each Part contains information. One of the information can be derived for the
     * creation of an {@link OperatorMongoDB}. This is extracted here from the
     * individual parts.
     *
     * @param partTree is the PartTree of the method.
     * @return the created list of Operations from the individual parts.
     */
    private List<OperatorMongoDB> getOperatorOfEveryMethodParameter(PartTree partTree) {
        var operators = new ArrayList<OperatorMongoDB>();
        for (Part part : partTree.getParts()) {
            for (int i = 0; i < part.getNumberOfArguments(); i++) {
                if ("SIMPLE_PROPERTY".equals(part.getType().name())) {
                    operators.add(OperatorMongoDB.SIMPLE_PROPERTY);
                } else {
                    operators.add(OperatorMongoDB.getOperatorByKeyword(part.getType().name()));
                }
            }
        }
        return operators;
    }

    /**
     * Extracts the corresponding field of all parameters of the method.
     *
     * @param partTree is the {@link PartTree} of the method.
     * @return the created list of fields for every parameter of the method.
     */
    private List<String> getDomainFieldOfEveryMethodParameter(PartTree partTree) {
        var domainTypes = new ArrayList<String>();
        for (Part part : partTree.getParts()) {
            for (int i = 0; i < part.getNumberOfArguments(); i++) {
                domainTypes.add(part.getProperty().getSegment());
            }
        }
        return domainTypes;
    }

    private void addNewSaplCondition(Collection<SaplCondition> saplConditions, String field, Map<String, Object> doc,
            String conjunction) {
        var operator = OperatorMongoDB.getOperatorByKeyword(doc.keySet().toArray()[0].toString());
        var value    = doc.values().toArray()[0];

        saplConditions.add(new SaplCondition(field, value, operator, conjunction));
    }
}<|MERGE_RESOLUTION|>--- conflicted
+++ resolved
@@ -123,17 +123,13 @@
                 var query           = new BasicQuery(condition.asText());
                 var finalBasicQuery = basicQuery;
                 query.getQueryObject().forEach((ke, va) -> finalBasicQuery.getQueryObject().append(ke, va));
-<<<<<<< HEAD
                 basicQuery = finalBasicQuery;
-=======
->>>>>>> 7ff95168
             }
         }
 
         return basicQuery;
     }
 
-<<<<<<< HEAD
     private void handleListsOfBasicQuery(Collection<SaplCondition> saplConditions, Iterable<?> list) {
         Iterator<?> iterator = list.iterator();
         while (iterator.hasNext()) {
@@ -141,13 +137,6 @@
                 doc.forEach((String field, Object value) -> {
                     convertDocumentToSaplCondition(saplConditions, field, value, "Or");
                 });
-=======
-    private void handleListsOfBasicQuery(List<SaplCondition> saplConditions, Iterable<?> list) {
-        for (Object object : list) {
-            if (object instanceof Document doc) {
-                doc.forEach((String field, Object value) -> convertDocumentToSaplCondition(saplConditions, field, value,
-                        "Or"));
->>>>>>> 7ff95168
             }
         }
     }
