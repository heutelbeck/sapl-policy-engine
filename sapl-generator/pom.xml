--- conflicted
+++ resolved
@@ -23,11 +23,7 @@
 	<parent>
 		<groupId>io.sapl</groupId>
 		<artifactId>sapl-policy-engine</artifactId>
-<<<<<<< HEAD
 		<version>2.0.1-SNAPSHOT</version>
-=======
-		<version>2.1.0-SNAPSHOT</version>
->>>>>>> 8b2369b5
 	</parent>
 
 	<name>SAPL Generator</name>
@@ -39,9 +35,9 @@
 			<groupId>org.eclipse.xtext</groupId>
 			<artifactId>org.eclipse.xtext.xtext.generator</artifactId>
 			<version>${xtext.version}</version>
-			<optional>true</optional>			
+			<optional>true</optional>
 		</dependency>
-		
+
 		<!-- Testing -->
 		<dependency>
 			<groupId>org.junit.jupiter</groupId>
