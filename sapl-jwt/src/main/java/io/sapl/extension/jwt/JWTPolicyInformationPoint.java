--- conflicted
+++ resolved
@@ -20,6 +20,7 @@
 import java.time.Duration;
 import java.util.Date;
 import java.util.Map;
+import java.util.function.Consumer;
 import java.util.function.Function;
 
 import com.fasterxml.jackson.databind.JsonNode;
@@ -37,7 +38,6 @@
 import lombok.extern.slf4j.Slf4j;
 import reactor.core.publisher.Flux;
 import reactor.core.publisher.Mono;
-import reactor.util.function.Tuple2;
 
 /**
  * Attributes obtained from JSON Web Tokens (JWT)
@@ -79,11 +79,6 @@
 	private static final String JWT_CONFIG_MISSING_ERROR = "The key 'jwt' with the configuration of public key server and key whitelist. All JWT tokens will be treated as if the signatures could not be validated.";
 	private static final String VALIDITY_DOCS = "The token's validity state";
 
-<<<<<<< HEAD
-	static final String PUBLICKEY_VARIABLES_KEY = "publicKeyServer";
-	static final String WHITELIST_VARIABLES_KEY = "whitelist";
-=======
->>>>>>> b11c5bb3
 
 	/**
 	 * Possible states of validity a JWT can have
@@ -197,15 +192,11 @@
 		var keyId = signedJwt.getHeader().getKeyID();
 
 		Mono<RSAPublicKey> publicKey = null;
-		var whitelist = jwtConfig.get(WHITELIST_VARIABLES_KEY);
-		var isFromWhitelist = false;
+		var whitelist = jwtConfig.get("whitelist");
 		if (whitelist != null && whitelist.get(keyId) != null) {
 			var key = JWTEncodingDecodingUtils.jsonNodeToKey(whitelist.get(keyId));
 			if (key.isPresent())
-			{
 				publicKey = Mono.just(key.get());
-				isFromWhitelist = true;
-			}
 		}
 
 		if (publicKey == null) {
@@ -217,10 +208,9 @@
 			publicKey = keyProvider.provide(keyId, jPublicKeyServer);
 		}
 
-		return publicKey.map(signatureOfTokenIsValid(signedJwt))
-				.defaultIfEmpty(Boolean.FALSE)
-				.zipWhen(cachePublicKeyIfSignatureValid(keyId, isFromWhitelist, publicKey))
-				.map(Tuple2::getT1);
+		var signatureValidity = publicKey.map(signatureOfTokenIsValid(signedJwt));
+		signatureValidity.subscribe(cachePublicKeyIfSignatureValid(keyId, publicKey));
+		return signatureValidity.defaultIfEmpty(Boolean.FALSE);
 	}
 
 	private Function<RSAPublicKey, Boolean> signatureOfTokenIsValid(SignedJWT signedJwt) {
@@ -235,24 +225,11 @@
 			}
 		};
 	}
-<<<<<<< HEAD
-	
-	private Function<Boolean, Mono<? extends Boolean>> cachePublicKeyIfSignatureValid(String keyId,
-			boolean isFromWhitelist, Mono<RSAPublicKey> publicKeyMono) {
-		
-		return signatureValid -> {
-			if (signatureValid && !isFromWhitelist)
-				publicKeyMono.subscribe(publicKey -> {
-					keyProvider.cache(keyId, publicKey);
-				});
-			return Mono.just(signatureValid);
-=======
 
 	private Consumer<Boolean> cachePublicKeyIfSignatureValid(String keyId, Mono<RSAPublicKey> publicKeyMono) {
 		return signatureValid -> {
 			if (signatureValid)
 				publicKeyMono.subscribe(publicKey -> keyProvider.cache(keyId, publicKey));
->>>>>>> b11c5bb3
 		};
 	}
 
