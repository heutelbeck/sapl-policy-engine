--- conflicted
+++ resolved
@@ -48,35 +48,19 @@
 			try {
 				if (interpreter.matches(request, policy, functionCtx, systemVariables, variables, imports)) {
 					if (matchingPolicy != null) {
-<<<<<<< HEAD
-						return Response.indeterminate();
-=======
 						return Flux.just(Response.indeterminate());
->>>>>>> 24256a11
 					}
 					matchingPolicy = policy;
 				}
 			} catch (PolicyEvaluationException e) {
-<<<<<<< HEAD
-				return Response.indeterminate();
-=======
 				return Flux.just(Response.indeterminate());
->>>>>>> 24256a11
 			}
 		}
 
 		if (matchingPolicy == null) {
-<<<<<<< HEAD
-			return Response.notApplicable();
-		}
-
-		return interpreter.evaluateRules(request, matchingPolicy, attributeCtx, functionCtx,
-				systemVariables, variables, imports);
-=======
 			return Flux.just(Response.notApplicable());
 		}
 
 		return interpreter.evaluateRules(request, matchingPolicy, attributeCtx, functionCtx, systemVariables, variables, imports);
->>>>>>> 24256a11
 	}
 }