--- conflicted
+++ resolved
@@ -24,25 +24,6 @@
 	}
 
 	@Override
-<<<<<<< HEAD
-	public Response combinePolicies(List<Policy> policies, Request request, AttributeContext attributeCtx,
-			FunctionContext functionCtx, Map<String, JsonNode> systemVariables, Map<String, JsonNode> variables,
-			Map<String, String> imports) {
-        for (Policy policy : policies) {
-            try {
-                if (interpreter.matches(request, policy, functionCtx, systemVariables, variables, imports)) {
-                    final Response response = interpreter.evaluateRules(request, policy, attributeCtx, functionCtx,
-                            systemVariables, variables, imports);
-                    if (response.getDecision() != Decision.NOT_APPLICABLE) {
-                        return response;
-                    }
-                }
-            } catch (PolicyEvaluationException e) {
-                return Response.indeterminate();
-            }
-		}
-		return Response.notApplicable();
-=======
 	public Flux<Response> combinePolicies(List<Policy> policies, Request request, AttributeContext attributeCtx,
 										  FunctionContext functionCtx, Map<String, JsonNode> systemVariables, Map<String, JsonNode> variables,
 										  Map<String, String> imports) {
@@ -75,7 +56,6 @@
 			}
 			return Response.notApplicable();
 		}).distinctUntilChanged();
->>>>>>> 24256a11
 	}
 
 }