/*
 * Copyright © 2017-2021 Dominic Heutelbeck (dominic@heutelbeck.com)
 *
 * Licensed under the Apache License, Version 2.0 (the "License");
 * you may not use this file except in compliance with the License.
 * You may obtain a copy of the License at
 *
 *     http://www.apache.org/licenses/LICENSE-2.0
 *
 * Unless required by applicable law or agreed to in writing, software
 * distributed under the License is distributed on an "AS IS" BASIS,
 * WITHOUT WARRANTIES OR CONDITIONS OF ANY KIND, either express or implied.
 * See the License for the specific language governing permissions and
 * limitations under the License.
 */
package io.sapl.grammar.ide.contentassist;

import java.time.Clock;
import java.util.ArrayList;
import java.util.Arrays;
import java.util.Collection;
import java.util.HashSet;
import java.util.List;
import java.util.Set;

import org.springframework.beans.factory.annotation.Autowired;
import org.springframework.stereotype.Component;

import io.sapl.interpreter.functions.FunctionContext;
import io.sapl.interpreter.pip.AttributeContext;
<<<<<<< HEAD
import lombok.NonNull;
import lombok.RequiredArgsConstructor;
=======
import io.sapl.pip.TimePolicyInformationPoint;
>>>>>>> 955d6842

/**
 * This class is used to offer library and function proposals.
 */
@Component
@RequiredArgsConstructor
public class DefaultLibraryAttributeFinder implements LibraryAttributeFinder {

<<<<<<< HEAD
	@Autowired @NonNull
	private AttributeContext attributeContext;
	@Autowired @NonNull
	private FunctionContext funtionContext;

=======
	private final AttributeContext attributeContext;

	private final FunctionContext functionContext;

	/**
	 * The default constructor registers the default libraries.
	 * @throws InitializationException if library initialization fails
	 */
	public DefaultLibraryAttributeFinder() throws InitializationException {
		attributeContext = new AnnotationAttributeContext();
		attributeContext.loadPolicyInformationPoint(new TimePolicyInformationPoint(Clock.systemUTC()));
		functionContext = new AnnotationFunctionContext();
		functionContext.loadLibrary(new FilterFunctionLibrary());
		functionContext.loadLibrary(new StandardFunctionLibrary());
		functionContext.loadLibrary(new TemporalFunctionLibrary());
	}

	/**
	 * Creates a new finder based on the libraries and functions that are registered in
	 * the provided evaluation context.
	 * @param evaluationContext the evaluation context
	 */
	public DefaultLibraryAttributeFinder(EvaluationContext evaluationContext) {
		attributeContext = evaluationContext.getAttributeCtx();
		functionContext = evaluationContext.getFunctionCtx();
	}

>>>>>>> 955d6842
	@Override
	public Collection<String> getAvailableAttributes(String identifier) {

		identifier = identifier.trim().toLowerCase();

		List<String> steps;
		if (identifier.isBlank()) {
			steps = new ArrayList<>();
		}
		else {
			steps = Arrays.asList(identifier.split("\\."));
		}

		int stepCount = steps.size();
		if (stepCount > 0) {
			String lastChar = identifier.substring(identifier.length() - 1);
			if (".".equals(lastChar))
				stepCount++;
		}

		if (stepCount == 0) {
			return getAvailableLibraries();
		}
		else if (stepCount == 1) {
			Set<String> availableLibraries = new HashSet<>();
			String needle = steps.get(0);
			for (String library : getAvailableLibraries()) {
				if (library.startsWith(needle))
					availableLibraries.add(library);
			}
			return availableLibraries;
		}
		else {
			Set<String> availableFunctions = new HashSet<>();
			String currentLibrary = steps.get(0);
			String needle = "";
			if (steps.size() > 1)
				needle = steps.get(1);
			for (String function : getAvailableFunctions(currentLibrary)) {
				if (function.startsWith(needle))
					availableFunctions.add(function);
			}
			return availableFunctions;
		}
	}

	private Set<String> getAvailableLibraries() {
		Set<String> availableLibraries = new HashSet<>();
		availableLibraries.addAll(attributeContext.getAvailableLibraries());
		availableLibraries.addAll(functionContext.getAvailableLibraries());
		return availableLibraries;
	}

	private Set<String> getAvailableFunctions(final String library) {
		Set<String> availableFunctions = new HashSet<>();
		availableFunctions.addAll(attributeContext.providedFunctionsOfLibrary(library));
		availableFunctions.addAll(functionContext.providedFunctionsOfLibrary(library));
		return availableFunctions;
	}

}<|MERGE_RESOLUTION|>--- conflicted
+++ resolved
@@ -28,12 +28,9 @@
 
 import io.sapl.interpreter.functions.FunctionContext;
 import io.sapl.interpreter.pip.AttributeContext;
-<<<<<<< HEAD
 import lombok.NonNull;
 import lombok.RequiredArgsConstructor;
-=======
 import io.sapl.pip.TimePolicyInformationPoint;
->>>>>>> 955d6842
 
 /**
  * This class is used to offer library and function proposals.
@@ -42,18 +39,12 @@
 @RequiredArgsConstructor
 public class DefaultLibraryAttributeFinder implements LibraryAttributeFinder {
 
-<<<<<<< HEAD
 	@Autowired @NonNull
 	private AttributeContext attributeContext;
 	@Autowired @NonNull
 	private FunctionContext funtionContext;
 
-=======
-	private final AttributeContext attributeContext;
-
-	private final FunctionContext functionContext;
-
-	/**
+  /**
 	 * The default constructor registers the default libraries.
 	 * @throws InitializationException if library initialization fails
 	 */
@@ -76,7 +67,6 @@
 		functionContext = evaluationContext.getFunctionCtx();
 	}
 
->>>>>>> 955d6842
 	@Override
 	public Collection<String> getAvailableAttributes(String identifier) {
 
