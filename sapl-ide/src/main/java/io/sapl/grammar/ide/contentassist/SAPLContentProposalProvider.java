/*
 * Copyright © 2017-2022 Dominic Heutelbeck (dominic@heutelbeck.com)
 *
 * Licensed under the Apache License, Version 2.0 (the "License");
 * you may not use this file except in compliance with the License.
 * You may obtain a copy of the License at
 *
 *     http://www.apache.org/licenses/LICENSE-2.0
 *
 * Unless required by applicable law or agreed to in writing, software
 * distributed under the License is distributed on an "AS IS" BASIS,
 * WITHOUT WARRANTIES OR CONDITIONS OF ANY KIND, either express or implied.
 * See the License for the specific language governing permissions and
 * limitations under the License.
 */
package io.sapl.grammar.ide.contentassist;

import java.util.Collection;
import java.util.HashSet;
import java.util.LinkedList;
import java.util.List;
import java.util.Objects;
import java.util.Set;

import org.eclipse.emf.common.util.EList;
import org.eclipse.emf.ecore.EObject;
import org.eclipse.xtext.Assignment;
import org.eclipse.xtext.GrammarUtil;
import org.eclipse.xtext.Keyword;
import org.eclipse.xtext.ParserRule;
import org.eclipse.xtext.ide.editor.contentassist.ContentAssistContext;
import org.eclipse.xtext.ide.editor.contentassist.ContentAssistEntry;
import org.eclipse.xtext.ide.editor.contentassist.IIdeContentProposalAcceptor;
import org.eclipse.xtext.ide.editor.contentassist.IdeContentProposalProvider;
import org.eclipse.xtext.nodemodel.INode;
import org.eclipse.xtext.nodemodel.util.NodeModelUtils;
import io.sapl.grammar.sapl.Condition;
import io.sapl.grammar.sapl.Import;
import io.sapl.grammar.sapl.LibraryImport;
import io.sapl.grammar.sapl.PolicyBody;
import io.sapl.grammar.sapl.SAPL;
import io.sapl.grammar.sapl.SaplFactory;
import io.sapl.grammar.sapl.SaplPackage;
import io.sapl.grammar.sapl.ValueDefinition;
import io.sapl.grammar.sapl.WildcardImport;
import io.sapl.interpreter.functions.FunctionContext;
import io.sapl.interpreter.pip.AttributeContext;

/**
 * This class enhances the auto-completion proposals that the language server offers.
 */
public class SAPLContentProposalProvider extends IdeContentProposalProvider {

	private final Collection<String> unwantedKeywords = Set.of("null", "undefined", "true", "false");

	private final Collection<String> allowedKeywords = Set.of("as");

	private final Collection<String> authzSubProposals = Set.of("subject", "action", "resource", "environment");

	private AttributeContext attributeContext;

	private FunctionContext functionContext;

	private void lazyLoadDependencies() {
		if (attributeContext == null) {
			attributeContext = SpringContext.getBean(AttributeContext.class);
		}
		if (functionContext == null) {
			functionContext = SpringContext.getBean(FunctionContext.class);
		}
	}

	@Override
	protected void _createProposals(Keyword keyword, ContentAssistContext context,
			IIdeContentProposalAcceptor acceptor) {
		lazyLoadDependencies();

		String keyValue = keyword.getValue();

		// remove all short keywords unless they are explicitly allowed
		if (!allowedKeywords.contains(keyValue)) {
			if (keyValue.length() < 3)
				return;
		}

		super._createProposals(keyword, context, acceptor);
	}

	@Override
	protected void _createProposals(final Assignment assignment, final ContentAssistContext context,
			final IIdeContentProposalAcceptor acceptor) {
		lazyLoadDependencies();

		ParserRule parserRule = GrammarUtil.containingParserRule(assignment);
		String parserRuleName = parserRule.getName().toLowerCase();
		String feature = assignment.getFeature().toLowerCase();

		switch (parserRuleName) {
		case "numberliteral":
		case "stringliteral":
			return;

		case "import":
			handleImportProposals(feature, context, acceptor);
			return;

		case "schema":
			handleSchemaProposals(feature, context, acceptor);
			return;

		case "basic":
			handleBasicProposals(feature, context, acceptor);
			return;

		case "policy":
			handlePolicyProposals(feature, context, acceptor);
			return;

		case "step":
			handleStepProposals(feature, context, acceptor);
			return;
		}

		super._createProposals(assignment, context, acceptor);
	}

	private void handleStepProposals(String feature, ContentAssistContext context,
			IIdeContentProposalAcceptor acceptor) {

		if ("idsteps".equals(feature))
			addProposalsForAttributeStepsIfPresent(context, acceptor);

	}

	private void handleImportProposals(String feature, ContentAssistContext context,
			IIdeContentProposalAcceptor acceptor) {

		Collection<String> proposals;
		if ("libsteps".equals(feature)) {
			proposals = new LinkedList<>(attributeContext.getAllFullyQualifiedFunctions());
			proposals.addAll(attributeContext.getAvailableLibraries());
			proposals.addAll(functionContext.getAllFullyQualifiedFunctions());
			proposals.addAll(functionContext.getAvailableLibraries());
		}
		else {
			proposals = Set.of();
		}

		if (proposals.isEmpty())
			return;

		// add proposals to list of proposals
		addSimpleProposals(proposals, context, acceptor);
	}

<<<<<<< HEAD

	private Collection<String> createLibstepsProposals(final String policy, final int offset) {
		final String IMPORT_KEYWORD = "import";

		// remove all text after the cursor
		String importStatement = policy.substring(0, offset);
		// find last import statement and remove all text before it
		int beginning = importStatement.lastIndexOf(IMPORT_KEYWORD);
		importStatement = importStatement.substring(beginning + 1);
		// remove the import keyword
		importStatement = importStatement.substring(IMPORT_KEYWORD.length());
		// remove all new lines
		importStatement = importStatement.replace("\n", " ").trim();
		// remove all spaces we're only interested in statement e.g. "clock.now"
		importStatement = importStatement.replace(" ", "");
		// look up proposals
		return pipAttributeFinder.getAvailableAttributes(importStatement);

=======
>>>>>>> 1aea2ec2
	private void handleSchemaProposals(String feature, ContentAssistContext context,
			IIdeContentProposalAcceptor acceptor) {

		EObject model = context.getCurrentModel();

		if ("subscriptionelement".equals(feature)) {
<<<<<<< HEAD
			//addSimpleProposals(authzSubProposals, context, acceptor);
			var schemaProposals = new SchemaProposals();
			var proposals = schemaProposals.getCodeTemplates();

			addSimpleProposals(proposals, context, acceptor);
=======
			addSimpleProposals(authzSubProposals, context, acceptor);
>>>>>>> 1aea2ec2
			return;
		}

		if ("schemaexpression".equals(feature)) {
<<<<<<< HEAD
			addSimpleProposal("\"\"", context, acceptor);
			return;
		}

=======
			return;
		}
>>>>>>> 1aea2ec2
	}

	private void handleBasicProposals(String feature, ContentAssistContext context,
			IIdeContentProposalAcceptor acceptor) {

		EObject model = context.getCurrentModel();

		if ("idsteps".equals(feature)) {
			addProposalsForBasicAttributesIfPresent(context, acceptor);
			return;
		}

		if ("fsteps".equals(feature)) {
			var templates = functionContext.getCodeTemplates();
			addSimpleProposals(templates, context, acceptor);
			addProposalsWithImportsForTemplates(templates, context, acceptor);
			return;
		}

		if ("value".equals(feature)) {
			// try to resolve for available variables

			// try to move up to the policy body
			if (model.eContainer() instanceof Condition) {
				model = TreeNavigationHelper.goToFirstParent(model, PolicyBody.class);
			}

			// look up all defined variables in the policy
			if (model instanceof PolicyBody) {
				var policyBody = (PolicyBody) model;
				Collection<String> definedValues = new HashSet<>();

				int currentOffset = context.getOffset();

				// iterate through defined statements which are either conditions or
				// variables
				for (var statement : policyBody.getStatements()) {
					// add any encountered valuable to the list of proposals
					if (statement instanceof ValueDefinition) {
						var valueDefinition = (ValueDefinition) statement;

						// check if variable definition is happening after cursor
						INode valueDefinitionNode = NodeModelUtils.getNode(valueDefinition);
						int valueDefinitionOffset = valueDefinitionNode.getOffset();

						if (currentOffset > valueDefinitionOffset) {
							definedValues.add(valueDefinition.getName());
						}
						else {
							break;
						}
					}
				}

				// add variables to list of proposals
				addSimpleProposals(definedValues, context, acceptor);
			}
			// add authorization subscriptions proposals
			addSimpleProposals(authzSubProposals, context, acceptor);
		}
	}

	private void addProposalsWithImportsForTemplates(Collection<String> templates, ContentAssistContext context,
			IIdeContentProposalAcceptor acceptor) {
		var sapl = Objects.requireNonNullElse(
				TreeNavigationHelper.goToFirstParent(context.getCurrentModel(), SAPL.class),
				SaplFactory.eINSTANCE.createSAPL());
		var imports = Objects.requireNonNullElse(sapl.getImports(), List.<Import>of());

		for (var anImport : imports) {
			if (SaplPackage.Literals.WILDCARD_IMPORT.isSuperTypeOf(anImport.eClass())) {
				var wildCard = (WildcardImport) anImport;
				addProposalsWithWildcard(wildCard, templates, context, acceptor);
				continue;
			}
			if (SaplPackage.Literals.LIBRARY_IMPORT.isSuperTypeOf(anImport.eClass())) {
				var wildCard = (LibraryImport) anImport;
				addProposalsWithLibraryImport(wildCard, templates, context, acceptor);
				continue;
			}
			addProposalsWithImport(anImport, templates, context, acceptor);
		}

	}

	private void addProposalsWithImport(Import anImport, Collection<String> templates, ContentAssistContext context,
			IIdeContentProposalAcceptor acceptor) {
		var steps = anImport.getLibSteps();
		var functionName = anImport.getFunctionName();
		var prefix = importPrefixFromSteps(steps) + functionName;
		for (var template : templates)
			if (template.startsWith(prefix))
				addSimpleProposal(functionName + template.substring(prefix.length()), context, acceptor);
	}

	private void addProposalsWithWildcard(WildcardImport wildCard, Collection<String> templates,
			final ContentAssistContext context, final IIdeContentProposalAcceptor acceptor) {

		var prefix = importPrefixFromSteps(wildCard.getLibSteps());

		for (var template : templates)
			if (template.startsWith(prefix))
				addSimpleProposal(template.substring(prefix.length()), context, acceptor);
	}

	private void addProposalsWithLibraryImport(LibraryImport libImport, Collection<String> templates,
			final ContentAssistContext context, final IIdeContentProposalAcceptor acceptor) {

		var shortPrefix = String.join(".", libImport.getLibSteps());
		var prefix = shortPrefix + '.';
		for (var template : templates)
			if (template.startsWith(prefix))
				addSimpleProposal(libImport.getLibAlias() + '.' + template.substring(prefix.length()), context,
						acceptor);
			else if (template.startsWith(shortPrefix)) // renaming of function
				addSimpleProposal(libImport.getLibAlias() + template.substring(shortPrefix.length()), context,
						acceptor);
	}

	private String importPrefixFromSteps(EList<String> steps) {
		return String.join(".", steps) + '.';
	}

	private void addProposalsForAttributeStepsIfPresent(ContentAssistContext context,
			IIdeContentProposalAcceptor acceptor) {
		var proposals = attributeContext.getAttributeCodeTemplates();
		addSimpleProposals(proposals, context, acceptor);
	}

	private void addProposalsForBasicAttributesIfPresent(ContentAssistContext context,
			IIdeContentProposalAcceptor acceptor) {
		var proposals = attributeContext.getEnvironmentAttributeCodeTemplates();
		addSimpleProposals(proposals, context, acceptor);
		addProposalsWithImportsForTemplates(proposals, context, acceptor);
	}

	private void handlePolicyProposals(String feature, ContentAssistContext context,
			IIdeContentProposalAcceptor acceptor) {
		if ("saplname".equals(feature)) {
			var entry = getProposalCreator().createProposal("\"\"", context);
			entry.setKind(ContentAssistEntry.KIND_TEXT);
			entry.setDescription("policy name");
			acceptor.accept(entry, 0);
		}
		else if ("body".equals(feature)) {
			addSimpleProposals(authzSubProposals, context, acceptor);
		}
	}

	@Override
	protected boolean filterKeyword(final Keyword keyword, final ContentAssistContext context) {
		String keyValue = keyword.getValue();

		// remove unwanted technical terms
		if (unwantedKeywords.contains(keyValue))
			return false;

		return super.filterKeyword(keyword, context);
	}

	private void addSimpleProposals(final Collection<String> proposals, final ContentAssistContext context,
			final IIdeContentProposalAcceptor acceptor) {
		for (var proposal : proposals)
			addSimpleProposal(proposal, context, acceptor);
	}

	private void addSimpleProposal(final String proposal, final ContentAssistContext context,
			final IIdeContentProposalAcceptor acceptor) {
		var entry = getProposalCreator().createProposal(proposal, context);
		acceptor.accept(entry, 0);
	}

}<|MERGE_RESOLUTION|>--- conflicted
+++ resolved
@@ -153,55 +153,19 @@
 		addSimpleProposals(proposals, context, acceptor);
 	}
 
-<<<<<<< HEAD
-
-	private Collection<String> createLibstepsProposals(final String policy, final int offset) {
-		final String IMPORT_KEYWORD = "import";
-
-		// remove all text after the cursor
-		String importStatement = policy.substring(0, offset);
-		// find last import statement and remove all text before it
-		int beginning = importStatement.lastIndexOf(IMPORT_KEYWORD);
-		importStatement = importStatement.substring(beginning + 1);
-		// remove the import keyword
-		importStatement = importStatement.substring(IMPORT_KEYWORD.length());
-		// remove all new lines
-		importStatement = importStatement.replace("\n", " ").trim();
-		// remove all spaces we're only interested in statement e.g. "clock.now"
-		importStatement = importStatement.replace(" ", "");
-		// look up proposals
-		return pipAttributeFinder.getAvailableAttributes(importStatement);
-
-=======
->>>>>>> 1aea2ec2
 	private void handleSchemaProposals(String feature, ContentAssistContext context,
 			IIdeContentProposalAcceptor acceptor) {
 
 		EObject model = context.getCurrentModel();
 
 		if ("subscriptionelement".equals(feature)) {
-<<<<<<< HEAD
-			//addSimpleProposals(authzSubProposals, context, acceptor);
-			var schemaProposals = new SchemaProposals();
-			var proposals = schemaProposals.getCodeTemplates();
-
-			addSimpleProposals(proposals, context, acceptor);
-=======
 			addSimpleProposals(authzSubProposals, context, acceptor);
->>>>>>> 1aea2ec2
 			return;
 		}
 
 		if ("schemaexpression".equals(feature)) {
-<<<<<<< HEAD
-			addSimpleProposal("\"\"", context, acceptor);
-			return;
-		}
-
-=======
-			return;
-		}
->>>>>>> 1aea2ec2
+			return;
+		}
 	}
 
 	private void handleBasicProposals(String feature, ContentAssistContext context,
