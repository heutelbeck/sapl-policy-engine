--- conflicted
+++ resolved
@@ -29,21 +29,6 @@
 import org.eclipse.xtext.ide.editor.contentassist.ContentAssistEntry;
 import org.eclipse.xtext.ide.editor.contentassist.IIdeContentProposalAcceptor;
 import org.eclipse.xtext.ide.editor.contentassist.IdeContentProposalProvider;
-<<<<<<< HEAD
-=======
-import org.eclipse.xtext.nodemodel.INode;
-import org.eclipse.xtext.nodemodel.util.NodeModelUtils;
-
-import io.sapl.grammar.sapl.Condition;
-import io.sapl.grammar.sapl.Import;
-import io.sapl.grammar.sapl.LibraryImport;
-import io.sapl.grammar.sapl.PolicyBody;
-import io.sapl.grammar.sapl.SAPL;
-import io.sapl.grammar.sapl.SaplFactory;
-import io.sapl.grammar.sapl.SaplPackage;
-import io.sapl.grammar.sapl.ValueDefinition;
-import io.sapl.grammar.sapl.WildcardImport;
->>>>>>> 9cad288a
 import io.sapl.interpreter.functions.FunctionContext;
 import io.sapl.interpreter.pip.AttributeContext;
 import io.sapl.grammar.ide.contentassist.ValueDefinitionProposalExtractionHelper.ProposalType;
@@ -119,20 +104,10 @@
 				handleBasicProposals(feature, context, acceptor);
 				return;
 
-<<<<<<< HEAD
-			case "policy":
-				handlePolicyProposals(feature, context, acceptor);
-				return;
-
-			case "step":
-				handleStepProposals(feature, context, acceptor);
-				return;
-=======
 		case "step":
 			handleStepProposals(feature, context, acceptor);
 			return;
 		default:
->>>>>>> 9cad288a
 		}
 
 		super._createProposals(assignment, context, acceptor);
@@ -207,48 +182,10 @@
 
 		if ("value".equals(feature)) {
 			// try to resolve for available variables
-<<<<<<< HEAD
 			var helper = new ValueDefinitionProposalExtractionHelper(variablesAndCombinatorSource, context);
 			var definedValues = helper.getProposals(model, ProposalType.VALUE);
 			// add variables to list of proposals
 			addSimpleProposals(definedValues, context, acceptor);
-=======
-
-			// try to move up to the policy body
-			if (model.eContainer() instanceof Condition) {
-				model = TreeNavigationHelper.goToFirstParent(model, PolicyBody.class);
-			}
-
-			// look up all defined variables in the policy
-			if (model instanceof PolicyBody) {
-				var                policyBody    = (PolicyBody) model;
-				Collection<String> definedValues = new HashSet<>();
-
-				int currentOffset = context.getOffset();
-
-				// iterate through defined statements which are either conditions or
-				// variables
-				for (var statement : policyBody.getStatements()) {
-					// add any encountered valuable to the list of proposals
-					if (statement instanceof ValueDefinition) {
-						var valueDefinition = (ValueDefinition) statement;
-
-						// check if variable definition is happening after cursor
-						INode valueDefinitionNode   = NodeModelUtils.getNode(valueDefinition);
-						int   valueDefinitionOffset = valueDefinitionNode.getOffset();
-
-						if (currentOffset > valueDefinitionOffset) {
-							definedValues.add(valueDefinition.getName());
-						} else {
-							break;
-						}
-					}
-				}
-
-				// add variables to list of proposals
-				addSimpleProposals(definedValues, context, acceptor);
-			}
->>>>>>> 9cad288a
 			// add authorization subscriptions proposals
 			addSimpleProposals(authzSubProposals, context, acceptor);
 		}
@@ -293,13 +230,8 @@
 
 
 	private void addProposalsWithImportsForTemplates(Collection<String> templates, ContentAssistContext context,
-<<<<<<< HEAD
-													 IIdeContentProposalAcceptor acceptor) {
-		var sapl = Objects.requireNonNullElse(
-=======
 			IIdeContentProposalAcceptor acceptor) {
 		var sapl    = Objects.requireNonNullElse(
->>>>>>> 9cad288a
 				TreeNavigationHelper.goToFirstParent(context.getCurrentModel(), SAPL.class),
 				SaplFactory.eINSTANCE.createSAPL());
 		var imports = Objects.requireNonNullElse(sapl.getImports(), List.<Import>of());
@@ -319,13 +251,8 @@
 	}
 
 	private void addProposalsWithImport(Import anImport, Collection<String> templates, ContentAssistContext context,
-<<<<<<< HEAD
-										IIdeContentProposalAcceptor acceptor) {
-		var steps = anImport.getLibSteps();
-=======
 			IIdeContentProposalAcceptor acceptor) {
 		var steps        = anImport.getLibSteps();
->>>>>>> 9cad288a
 		var functionName = anImport.getFunctionName();
 		var prefix       = importPrefixFromSteps(steps) + functionName;
 		for (var template : templates)
