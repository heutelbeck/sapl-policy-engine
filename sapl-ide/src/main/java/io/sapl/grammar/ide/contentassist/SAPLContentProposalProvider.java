--- conflicted
+++ resolved
@@ -15,15 +15,19 @@
  */
 package io.sapl.grammar.ide.contentassist;
 
-import io.sapl.grammar.sapl.*;
-import io.sapl.interpreter.functions.FunctionContext;
-import io.sapl.interpreter.pip.AttributeContext;
-import io.sapl.pdp.config.VariablesAndCombinatorSource;
+import java.util.Collection;
+import java.util.HashSet;
+import java.util.LinkedList;
+import java.util.List;
+import java.util.Objects;
+import java.util.Set;
+
 import org.eclipse.emf.common.util.EList;
 import org.eclipse.emf.ecore.EObject;
 import org.eclipse.xtext.Assignment;
 import org.eclipse.xtext.GrammarUtil;
 import org.eclipse.xtext.Keyword;
+import org.eclipse.xtext.ParserRule;
 import org.eclipse.xtext.ide.editor.contentassist.ContentAssistContext;
 import org.eclipse.xtext.ide.editor.contentassist.ContentAssistEntry;
 import org.eclipse.xtext.ide.editor.contentassist.IIdeContentProposalAcceptor;
@@ -31,7 +35,20 @@
 import org.eclipse.xtext.nodemodel.INode;
 import org.eclipse.xtext.nodemodel.util.NodeModelUtils;
 
-import java.util.*;
+import io.sapl.grammar.sapl.Condition;
+import io.sapl.grammar.sapl.Import;
+import io.sapl.grammar.sapl.LibraryImport;
+import io.sapl.grammar.sapl.PolicyBody;
+import io.sapl.grammar.sapl.SAPL;
+import io.sapl.grammar.sapl.SaplFactory;
+import io.sapl.grammar.sapl.SaplPackage;
+import io.sapl.grammar.sapl.ValueDefinition;
+import io.sapl.grammar.sapl.WildcardImport;
+import io.sapl.interpreter.functions.FunctionContext;
+import io.sapl.interpreter.pip.AttributeContext;
+
+import io.sapl.pdp.config.VariablesAndCombinatorSource;
+
 
 /**
  * This class enhances the auto-completion proposals that the language server
@@ -49,11 +66,8 @@
 
     private FunctionContext functionContext;
 
-<<<<<<< HEAD
     private VariablesAndCombinatorSource variablesAndCombinatorSource;
 
-=======
->>>>>>> 14b5a985
     private void lazyLoadDependencies() {
         if (attributeContext == null) {
             attributeContext = SpringContext.getBean(AttributeContext.class);
@@ -61,21 +75,14 @@
         if (functionContext == null) {
             functionContext = SpringContext.getBean(FunctionContext.class);
         }
-<<<<<<< HEAD
         if (variablesAndCombinatorSource == null) {
             variablesAndCombinatorSource = SpringContext.getBean(VariablesAndCombinatorSource.class);
         }
-=======
->>>>>>> 14b5a985
     }
 
     @Override
     protected void _createProposals(Keyword keyword, ContentAssistContext context,
-<<<<<<< HEAD
-                                    IIdeContentProposalAcceptor acceptor) {
-=======
-            IIdeContentProposalAcceptor acceptor) {
->>>>>>> 14b5a985
+            IIdeContentProposalAcceptor acceptor) {
         lazyLoadDependencies();
 
         String keyValue = keyword.getValue();
@@ -90,41 +97,6 @@
 
     @Override
     protected void _createProposals(final Assignment assignment, final ContentAssistContext context,
-<<<<<<< HEAD
-                                    final IIdeContentProposalAcceptor acceptor) {
-        lazyLoadDependencies();
-
-        ParserRule parserRule = GrammarUtil.containingParserRule(assignment);
-        String parserRuleName = parserRule.getName().toLowerCase();
-        String feature = assignment.getFeature().toLowerCase();
-
-        switch (parserRuleName) {
-            case "numberliteral", "stringliteral" -> {
-                return;
-            }
-            case "import" -> {
-                handleImportProposals(feature, context, acceptor);
-                return;
-            }
-            case "schema" -> {
-                handleSchemaProposals(feature, context, acceptor);
-                return;
-            }
-            case "basic" -> {
-                handleBasicProposals(feature, context, acceptor);
-                return;
-            }
-            case "policy" -> {
-                handlePolicyProposals(feature, context, acceptor);
-                return;
-            }
-            case "step" -> {
-                handleStepProposals(feature, context, acceptor);
-                return;
-            }
-            default -> {
-            }
-=======
             final IIdeContentProposalAcceptor acceptor) {
         lazyLoadDependencies();
 
@@ -137,6 +109,10 @@
             handleImportProposals(feature, context, acceptor);
             return;
         }
+        case "schema" -> {
+            handleSchemaProposals(feature, context, acceptor);
+            return;
+        }
         case "basic" -> {
             handleBasicProposals(feature, context, acceptor);
             return;
@@ -155,18 +131,13 @@
         default -> {
             // NOOP
         }
->>>>>>> 14b5a985
         }
 
         super._createProposals(assignment, context, acceptor);
     }
 
     private void handleStepProposals(String feature, ContentAssistContext context,
-<<<<<<< HEAD
-                                     IIdeContentProposalAcceptor acceptor) {
-=======
-            IIdeContentProposalAcceptor acceptor) {
->>>>>>> 14b5a985
+            IIdeContentProposalAcceptor acceptor) {
 
         if ("idsteps".equals(feature))
             addProposalsForAttributeStepsIfPresent(context, acceptor);
@@ -174,11 +145,7 @@
     }
 
     private void handleImportProposals(String feature, ContentAssistContext context,
-<<<<<<< HEAD
-                                       IIdeContentProposalAcceptor acceptor) {
-=======
-            IIdeContentProposalAcceptor acceptor) {
->>>>>>> 14b5a985
+            IIdeContentProposalAcceptor acceptor) {
 
         Collection<String> proposals;
         if ("libsteps".equals(feature)) {
@@ -199,7 +166,6 @@
         addSimpleProposals(proposals, context, acceptor);
     }
 
-<<<<<<< HEAD
     private void handleSchemaProposals(String feature, ContentAssistContext context,
                                        IIdeContentProposalAcceptor acceptor) {
 
@@ -217,15 +183,9 @@
     }
 
     private void handleBasicProposals(String feature, ContentAssistContext context,
-                                      IIdeContentProposalAcceptor acceptor) {
-
-        var model = context.getCurrentModel();
-=======
-    private void handleBasicProposals(String feature, ContentAssistContext context,
             IIdeContentProposalAcceptor acceptor) {
 
         EObject model = context.getCurrentModel();
->>>>>>> 14b5a985
 
         if ("idsteps".equals(feature)) {
             addProposalsForBasicAttributesIfPresent(context, acceptor);
@@ -233,12 +193,9 @@
         }
 
         if ("fsteps".equals(feature)) {
-<<<<<<< HEAD
             var definedSchemas = getValidSchemas(context, model);
             addSimpleProposals(definedSchemas, context, acceptor);
 
-=======
->>>>>>> 14b5a985
             var templates = functionContext.getCodeTemplates();
             addDocumentationToTemplates(templates, context, acceptor);
             addSimpleProposals(templates, context, acceptor);
@@ -247,7 +204,6 @@
         }
 
         if ("value".equals(feature)) {
-<<<<<<< HEAD
             // try to resolve for available variables
 
             var helper = new ValueDefinitionProposalExtractionHelper(variablesAndCombinatorSource, functionContext, attributeContext, context);
@@ -297,55 +253,7 @@
     }
 
     private void addDocumentationToImportProposals(Collection<String> proposals, ContentAssistContext context,
-                                                   IIdeContentProposalAcceptor acceptor) {
-=======
-            handleValueProposals(context, acceptor, model);
-        }
-    }
-
-    private void handleValueProposals(ContentAssistContext context, IIdeContentProposalAcceptor acceptor,
-            EObject model) {
-        // try to resolve for available variables
-
-        // try to move up to the policy body
-        if (model.eContainer() instanceof Condition) {
-            model = TreeNavigationHelper.goToFirstParent(model, PolicyBody.class);
-        }
-
-        // look up all defined variables in the policy
-        if (model instanceof PolicyBody policyBody) {
-            Collection<String> definedValues = new HashSet<>();
-
-            int currentOffset = context.getOffset();
-
-            // iterate through defined statements which are either conditions or
-            // variables
-            for (var statement : policyBody.getStatements()) {
-                // add any encountered valuable to the list of proposals
-                if (statement instanceof ValueDefinition valueDefinition) {
-
-                    // check if variable definition is happening after cursor
-                    INode valueDefinitionNode   = NodeModelUtils.getNode(valueDefinition);
-                    int   valueDefinitionOffset = valueDefinitionNode.getOffset();
-
-                    if (currentOffset > valueDefinitionOffset) {
-                        definedValues.add(valueDefinition.getName());
-                    } else {
-                        break;
-                    }
-                }
-            }
-
-            // add variables to list of proposals
-            addSimpleProposals(definedValues, context, acceptor);
-        }
-        // add authorization subscriptions proposals
-        addSimpleProposals(authzSubProposals, context, acceptor);
-    }
-
-    private void addDocumentationToImportProposals(Collection<String> proposals, ContentAssistContext context,
-            IIdeContentProposalAcceptor acceptor) {
->>>>>>> 14b5a985
+            IIdeContentProposalAcceptor acceptor) {
         var documentedAttributeCodeTemplates = attributeContext.getDocumentedAttributeCodeTemplates();
         for (var proposal : proposals) {
             var documentationForAttributeCodeTemplate = documentedAttributeCodeTemplates.get(proposal);
@@ -361,11 +269,7 @@
     }
 
     private void addDocumentationToTemplates(Collection<String> templates, ContentAssistContext context,
-<<<<<<< HEAD
-                                             IIdeContentProposalAcceptor acceptor) {
-=======
-            IIdeContentProposalAcceptor acceptor) {
->>>>>>> 14b5a985
+            IIdeContentProposalAcceptor acceptor) {
         var documentedCodeTemplates = functionContext.getDocumentedCodeTemplates();
         for (var template : templates) {
             var documentation = documentedCodeTemplates.get(template);
@@ -380,20 +284,14 @@
         }
     }
 
-<<<<<<< HEAD
     private Collection<String> getValidSchemas(ContentAssistContext context, EObject model) {
         var helper = new ValueDefinitionProposalExtractionHelper(variablesAndCombinatorSource, functionContext, attributeContext, context);
         return helper.getProposals(model, ValueDefinitionProposalExtractionHelper.ProposalType.SCHEMA);
     }
 
     private void addProposalsWithImportsForTemplates(Collection<String> templates, ContentAssistContext context,
-                                                     IIdeContentProposalAcceptor acceptor) {
-        var sapl = Objects.requireNonNullElse(
-=======
-    private void addProposalsWithImportsForTemplates(Collection<String> templates, ContentAssistContext context,
             IIdeContentProposalAcceptor acceptor) {
         var sapl    = Objects.requireNonNullElse(
->>>>>>> 14b5a985
                 TreeNavigationHelper.goToFirstParent(context.getCurrentModel(), SAPL.class),
                 SaplFactory.eINSTANCE.createSAPL());
         var imports = Objects.requireNonNullElse(sapl.getImports(), List.<Import>of());
@@ -413,28 +311,17 @@
     }
 
     private void addProposalsWithImport(Import anImport, Collection<String> templates, ContentAssistContext context,
-<<<<<<< HEAD
-                                        IIdeContentProposalAcceptor acceptor) {
-        var steps = anImport.getLibSteps();
-        var functionName = anImport.getFunctionName();
-        var prefix = importPrefixFromSteps(steps) + functionName;
-=======
             IIdeContentProposalAcceptor acceptor) {
         var steps        = anImport.getLibSteps();
         var functionName = anImport.getFunctionName();
         var prefix       = importPrefixFromSteps(steps) + functionName;
->>>>>>> 14b5a985
         for (var template : templates)
             if (template.startsWith(prefix))
                 addSimpleProposal(functionName + template.substring(prefix.length()), context, acceptor);
     }
 
     private void addProposalsWithWildcard(WildcardImport wildCard, Collection<String> templates,
-<<<<<<< HEAD
-                                          final ContentAssistContext context, final IIdeContentProposalAcceptor acceptor) {
-=======
             final ContentAssistContext context, final IIdeContentProposalAcceptor acceptor) {
->>>>>>> 14b5a985
 
         var prefix = importPrefixFromSteps(wildCard.getLibSteps());
 
@@ -444,17 +331,10 @@
     }
 
     private void addProposalsWithLibraryImport(LibraryImport libImport, Collection<String> templates,
-<<<<<<< HEAD
-                                               final ContentAssistContext context, final IIdeContentProposalAcceptor acceptor) {
-
-        var shortPrefix = String.join(".", libImport.getLibSteps());
-        var prefix = shortPrefix + '.';
-=======
             final ContentAssistContext context, final IIdeContentProposalAcceptor acceptor) {
 
         var shortPrefix = String.join(".", libImport.getLibSteps());
         var prefix      = shortPrefix + '.';
->>>>>>> 14b5a985
         for (var template : templates)
             if (template.startsWith(prefix))
                 addSimpleProposal(libImport.getLibAlias() + '.' + template.substring(prefix.length()), context,
@@ -469,32 +349,20 @@
     }
 
     private void addProposalsForAttributeStepsIfPresent(ContentAssistContext context,
-<<<<<<< HEAD
-                                                        IIdeContentProposalAcceptor acceptor) {
-=======
-            IIdeContentProposalAcceptor acceptor) {
->>>>>>> 14b5a985
+            IIdeContentProposalAcceptor acceptor) {
         var proposals = attributeContext.getAttributeCodeTemplates();
         addSimpleProposals(proposals, context, acceptor);
     }
 
     private void addProposalsForBasicAttributesIfPresent(ContentAssistContext context,
-<<<<<<< HEAD
-                                                         IIdeContentProposalAcceptor acceptor) {
-=======
-            IIdeContentProposalAcceptor acceptor) {
->>>>>>> 14b5a985
+            IIdeContentProposalAcceptor acceptor) {
         var proposals = attributeContext.getEnvironmentAttributeCodeTemplates();
         addSimpleProposals(proposals, context, acceptor);
         addProposalsWithImportsForTemplates(proposals, context, acceptor);
     }
 
     private void handlePolicyProposals(String feature, ContentAssistContext context,
-<<<<<<< HEAD
-                                       IIdeContentProposalAcceptor acceptor) {
-=======
-            IIdeContentProposalAcceptor acceptor) {
->>>>>>> 14b5a985
+            IIdeContentProposalAcceptor acceptor) {
         if ("saplname".equals(feature)) {
             var entry = getProposalCreator().createProposal("\"\"", context);
             entry.setKind(ContentAssistEntry.KIND_TEXT);
@@ -517,21 +385,13 @@
     }
 
     private void addSimpleProposals(final Collection<String> proposals, final ContentAssistContext context,
-<<<<<<< HEAD
-                                    final IIdeContentProposalAcceptor acceptor) {
-=======
             final IIdeContentProposalAcceptor acceptor) {
->>>>>>> 14b5a985
         for (var proposal : proposals)
             addSimpleProposal(proposal, context, acceptor);
     }
 
     private void addSimpleProposal(final String proposal, final ContentAssistContext context,
-<<<<<<< HEAD
-                                   final IIdeContentProposalAcceptor acceptor) {
-=======
             final IIdeContentProposalAcceptor acceptor) {
->>>>>>> 14b5a985
         var entry = getProposalCreator().createProposal(proposal, context);
         acceptor.accept(entry, 0);
     }
