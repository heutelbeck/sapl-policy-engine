--- conflicted
+++ resolved
@@ -32,28 +32,6 @@
 @ContextConfiguration(classes = SAPLIdeSpringTestConfiguration.class)
 public class CompletionTests extends AbstractSaplLanguageServerTest {
 
-<<<<<<< HEAD
-	protected void assertProposalsSimple(final Collection<String> expectedProposals,
-										 final CompletionList completionList) {
-		var actualMethods = completionList.getItems().stream().map(CompletionItem::getLabel)
-				.collect(Collectors.toList());
-		if (!actualMethods.containsAll(expectedProposals))
-			throw new AssertionError("Expected: " + expectedProposals + " but got " + actualMethods);
-	}
-
-	protected void assertDoesNotContainProposals(final Collection<String> unwantedProposals,
-												 final CompletionList completionList) {
-		Collection<CompletionItem> completionItems    = completionList.getItems();
-		Collection<String>         availableProposals = completionItems.stream().map(CompletionItem::getLabel)
-				.collect(Collectors.toSet());
-
-		for (String unwantedProposal : unwantedProposals) {
-			if (availableProposals.contains(unwantedProposal))
-				throw new AssertionError(
-						"Expected not to find " + unwantedProposal + " but found it in " + availableProposals);
-		}
-	}
-=======
     protected void assertProposalsSimple(final Collection<String> expectedProposals,
             final CompletionList completionList) {
         var actualMethods = completionList.getItems().stream().map(CompletionItem::getLabel).toList();
@@ -73,6 +51,6 @@
                         "Expected not to find " + unwantedProposal + " but found it in " + availableProposals);
         }
     }
->>>>>>> 14b5a985
+
 
 }