/*
 * Copyright (C) 2017-2023 Dominic Heutelbeck (dominic@heutelbeck.com)
 *
 * Licensed under the Apache License, Version 2.0 (the "License");
 * you may not use this file except in compliance with the License.
 * You may obtain a copy of the License at
 *
 *     http://www.apache.org/licenses/LICENSE-2.0
 *
 * Unless required by applicable law or agreed to in writing, software
 * distributed under the License is distributed on an "AS IS" BASIS,
 * WITHOUT WARRANTIES OR CONDITIONS OF ANY KIND, either express or implied.
 * See the License for the specific language governing permissions and
 * limitations under the License.
 */
package io.sapl.grammar.ide.contentassist;

import io.sapl.grammar.ide.contentassist.filesystem.FileSystemVariablesAndCombinatorSource;
import io.sapl.interpreter.InitializationException;
import io.sapl.interpreter.functions.FunctionContext;
import io.sapl.interpreter.pip.AttributeContext;
import io.sapl.pdp.config.VariablesAndCombinatorSource;
import org.springframework.beans.factory.annotation.Qualifier;
import org.springframework.context.annotation.Bean;
import org.springframework.context.annotation.ComponentScan;
import org.springframework.context.annotation.Configuration;
import org.springframework.context.annotation.Primary;

@ComponentScan
@Configuration
class SAPLIdeSpringTestConfiguration {

    @Bean
    FunctionContext functionContext() {
        return new TestFunctionContext();
    }
<<<<<<< HEAD

    @Bean
    AttributeContext attributeContext() {
        return new TestAttributeContext();
    }

    @Bean
    @Primary
    public VariablesAndCombinatorSource variablesAndCombinatorSource() throws InitializationException {
        String configPath = "src/test/resources";
        return new FileSystemVariablesAndCombinatorSource(configPath);
    }

    @Bean
    @Qualifier("variablesAndCombinatorSource_no_variables")
    public VariablesAndCombinatorSource variablesAndCombinatorSource_no_variables() throws InitializationException {
        String configPath = "src/test/resources/empty";
        return new FileSystemVariablesAndCombinatorSource(configPath);
=======

    @Bean
    AttributeContext attributeContext() {
        return new TestAttributeContext();
>>>>>>> 14b5a985
    }

}<|MERGE_RESOLUTION|>--- conflicted
+++ resolved
@@ -17,14 +17,13 @@
 
 import io.sapl.grammar.ide.contentassist.filesystem.FileSystemVariablesAndCombinatorSource;
 import io.sapl.interpreter.InitializationException;
-import io.sapl.interpreter.functions.FunctionContext;
-import io.sapl.interpreter.pip.AttributeContext;
 import io.sapl.pdp.config.VariablesAndCombinatorSource;
-import org.springframework.beans.factory.annotation.Qualifier;
 import org.springframework.context.annotation.Bean;
 import org.springframework.context.annotation.ComponentScan;
 import org.springframework.context.annotation.Configuration;
-import org.springframework.context.annotation.Primary;
+
+import io.sapl.interpreter.functions.FunctionContext;
+import io.sapl.interpreter.pip.AttributeContext;
 
 @ComponentScan
 @Configuration
@@ -34,7 +33,6 @@
     FunctionContext functionContext() {
         return new TestFunctionContext();
     }
-<<<<<<< HEAD
 
     @Bean
     AttributeContext attributeContext() {
@@ -42,23 +40,9 @@
     }
 
     @Bean
-    @Primary
     public VariablesAndCombinatorSource variablesAndCombinatorSource() throws InitializationException {
         String configPath = "src/test/resources";
         return new FileSystemVariablesAndCombinatorSource(configPath);
     }
 
-    @Bean
-    @Qualifier("variablesAndCombinatorSource_no_variables")
-    public VariablesAndCombinatorSource variablesAndCombinatorSource_no_variables() throws InitializationException {
-        String configPath = "src/test/resources/empty";
-        return new FileSystemVariablesAndCombinatorSource(configPath);
-=======
-
-    @Bean
-    AttributeContext attributeContext() {
-        return new TestAttributeContext();
->>>>>>> 14b5a985
-    }
-
 }