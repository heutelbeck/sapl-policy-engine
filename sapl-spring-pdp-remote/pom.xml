<?xml version="1.0" encoding="UTF-8"?>
<!--

    Copyright © 2017-2021 Dominic Heutelbeck (dominic@heutelbeck.com)

    Licensed under the Apache License, Version 2.0 (the "License");
    you may not use this file except in compliance with the License.
    You may obtain a copy of the License at

        http://www.apache.org/licenses/LICENSE-2.0

    Unless required by applicable law or agreed to in writing, software
    distributed under the License is distributed on an "AS IS" BASIS,
    WITHOUT WARRANTIES OR CONDITIONS OF ANY KIND, either express or implied.
    See the License for the specific language governing permissions and
    limitations under the License.

-->
<project xmlns="http://maven.apache.org/POM/4.0.0"
	xmlns:xsi="http://www.w3.org/2001/XMLSchema-instance"
	xsi:schemaLocation="http://maven.apache.org/POM/4.0.0 http://maven.apache.org/xsd/maven-4.0.0.xsd">
	<modelVersion>4.0.0</modelVersion>
	<parent>
		<groupId>io.sapl</groupId>
		<artifactId>sapl-policy-engine</artifactId>
<<<<<<< HEAD
		<version>2.0.1-SNAPSHOT</version>
=======
		<version>2.1.0-SNAPSHOT</version>
>>>>>>> 8b2369b5
	</parent>

	<artifactId>sapl-spring-pdp-remote</artifactId>

	<packaging>jar</packaging>

	<name>SAPL Spring Remote PDP</name>

	<dependencies>

		<!-- Spring Auto Configuration -->

		<dependency>
			<groupId>org.springframework.boot</groupId>
			<artifactId>spring-boot-autoconfigure</artifactId>
		</dependency>

		<!-- Validation -->
		<dependency>
			<groupId>org.hibernate.validator</groupId>
			<artifactId>hibernate-validator</artifactId>
		</dependency>
		
		<!-- The remote PDP implementation -->
		<dependency>
			<groupId>${project.groupId}</groupId>
			<artifactId>sapl-pdp-remote</artifactId>
			<version>${project.version}</version>
		</dependency>

		<!-- Utility -->
		<dependency>
			<groupId>org.projectlombok</groupId>
			<artifactId>lombok</artifactId>
			<scope>provided</scope>
		</dependency>
		
		<!-- Spring configuration handling -->
		<dependency>
			<groupId>org.springframework.boot</groupId>
			<artifactId>spring-boot-configuration-processor</artifactId>
			<optional>true</optional>
		</dependency>
		
		<!-- Testing -->
		<dependency>
			<groupId>org.springframework.boot</groupId>
			<artifactId>spring-boot-starter-test</artifactId>
			<scope>test</scope>
		</dependency>
	</dependencies>
</project><|MERGE_RESOLUTION|>--- conflicted
+++ resolved
@@ -23,11 +23,7 @@
 	<parent>
 		<groupId>io.sapl</groupId>
 		<artifactId>sapl-policy-engine</artifactId>
-<<<<<<< HEAD
 		<version>2.0.1-SNAPSHOT</version>
-=======
-		<version>2.1.0-SNAPSHOT</version>
->>>>>>> 8b2369b5
 	</parent>
 
 	<artifactId>sapl-spring-pdp-remote</artifactId>
@@ -50,7 +46,7 @@
 			<groupId>org.hibernate.validator</groupId>
 			<artifactId>hibernate-validator</artifactId>
 		</dependency>
-		
+
 		<!-- The remote PDP implementation -->
 		<dependency>
 			<groupId>${project.groupId}</groupId>
@@ -64,14 +60,14 @@
 			<artifactId>lombok</artifactId>
 			<scope>provided</scope>
 		</dependency>
-		
+
 		<!-- Spring configuration handling -->
 		<dependency>
 			<groupId>org.springframework.boot</groupId>
 			<artifactId>spring-boot-configuration-processor</artifactId>
 			<optional>true</optional>
 		</dependency>
-		
+
 		<!-- Testing -->
 		<dependency>
 			<groupId>org.springframework.boot</groupId>
