<?xml version="1.0" encoding="UTF-8"?>
<!-- Copyright © 2020 Dominic Heutelbeck (dominic@heutelbeck.com) Licensed
	under the Apache License, Version 2.0 (the "License"); you may not use this
	file except in compliance with the License. You may obtain a copy of the
	License at http://www.apache.org/licenses/LICENSE-2.0 Unless required by
	applicable law or agreed to in writing, software distributed under the License
	is distributed on an "AS IS" BASIS, WITHOUT WARRANTIES OR CONDITIONS OF ANY
	KIND, either express or implied. See the License for the specific language
	governing permissions and limitations under the License. -->
<!-- Update all child project versions to the actual parent pom version:
	mvn versions:update-child-modules -N -->
<!-- correct the license headers of all source files mvn license:format -->
<project xmlns="http://maven.apache.org/POM/4.0.0"
         xmlns:xsi="http://www.w3.org/2001/XMLSchema-instance"
         xsi:schemaLocation="http://maven.apache.org/POM/4.0.0 http://maven.apache.org/xsd/maven-4.0.0.xsd">
    <modelVersion>4.0.0</modelVersion>

    <groupId>io.sapl</groupId>
    <artifactId>sapl-policy-engine</artifactId>
    <version>2.0.0-SNAPSHOT</version>

    <packaging>pom</packaging>

    <name>SAPL Policy Engine</name>

    <developers>
        <developer>
            <name>Dominic Heutelbeck</name>
            <email>dominic@heutelbeck.com</email>
            <roles>
                <role>Project Owner</role>
            </roles>
        </developer>
    </developers>

    <inceptionYear>2020</inceptionYear>

    <licenses>
        <license>
            <name>Apache 2.0</name>
            <url>http://www.apache.org/licenses/LICENSE-2.0</url>
        </license>
    </licenses>

<<<<<<< HEAD
	<properties>
		<project.build.sourceEncoding>UTF-8</project.build.sourceEncoding>
		<project.reporting.outputEncoding>UTF-8</project.reporting.outputEncoding>
		<java.version>11</java.version>
		<xtextVersion>2.23.0</xtextVersion>
		<version.license-maven-plugin>3.0</version.license-maven-plugin>
		<version.maven-javadoc-plugin>3.1.0</version.maven-javadoc-plugin>
		<version.junit>4.13.1</version.junit>
		<version.lombok>1.18.16</version.lombok>
		<version.springboot>2.3.4.RELEASE</version.springboot>
		<version.powermock>2.0.7</version.powermock>
		<version.mockito>2.28.2</version.mockito>
		<version.vaadin>14.1.28</version.vaadin>
		<maven.compiler.source>${java.version}</maven.compiler.source>
		<maven.compiler.target>${java.version}</maven.compiler.target>
	</properties>
=======
    <properties>
        <project.build.sourceEncoding>UTF-8</project.build.sourceEncoding>
        <project.reporting.outputEncoding>UTF-8</project.reporting.outputEncoding>
        <java.version>1.8</java.version>
        <xtextVersion>2.21.0</xtextVersion>
        <version.license-maven-plugin>3.0</version.license-maven-plugin>
        <version.maven-javadoc-plugin>3.1.0</version.maven-javadoc-plugin>
        <version.junit>4.13.1</version.junit>
        <version.lombok>1.18.12</version.lombok>
        <version.springboot>2.3.4.RELEASE</version.springboot>
        <version.powermock>2.0.7</version.powermock>
        <version.mockito>2.28.2</version.mockito>
        <version.vaadin>14.1.28</version.vaadin>
        <maven.compiler.source>${java.version}</maven.compiler.source>
        <maven.compiler.target>${java.version}</maven.compiler.target>
    </properties>
>>>>>>> 47a47756

    <modules>
        <module>sapl-core</module>
        <module>sapl-ide</module>
        <module>sapl-web</module>
        <module>sapl-api</module>
        <module>sapl-interpreter</module>
        <module>sapl-pdp-embedded</module>
        <module>sapl-pdp-client</module>
        <module>sapl-pdp-server</module>
        <module>sapl-pip-http</module>
        <module>sapl-documentation</module>
        <module>sapl-geo</module>
        <module>sapl-spring</module>
        <module>sapl-spring-boot-autoconfigure</module>
        <module>sapl-spring-boot-starter</module>
        <module>sapl-webclient</module>
        <module>sapl-ethereum</module>
        <module>sapl-editor-for-vaadin</module>
    </modules>

    <dependencyManagement>
        <dependencies>

            <!-- XText -->
            <dependency>
                <groupId>org.eclipse.xtext</groupId>
                <artifactId>xtext-dev-bom</artifactId>
                <version>${xtextVersion}</version>
                <type>pom</type>
                <scope>import</scope>
            </dependency>

            <!-- Testing Scope Dependencies -->
            <dependency>
                <groupId>junit</groupId>
                <artifactId>junit</artifactId>
                <version>${version.junit}</version>
                <scope>test</scope>
            </dependency>
            <dependency>
                <groupId>org.powermock</groupId>
                <artifactId>powermock-module-junit4</artifactId>
                <version>${version.powermock}</version>
                <scope>test</scope>
            </dependency>
            <dependency>
                <groupId>org.powermock</groupId>
                <artifactId>powermock-api-mockito2</artifactId>
                <version>${version.powermock}</version>
                <scope>test</scope>
            </dependency>
            <dependency>
                <groupId>org.mockito</groupId>
                <artifactId>mockito-core</artifactId>
                <version>${version.mockito}</version>
                <scope>test</scope>
            </dependency>

            <!-- Spring-Boot -->
            <dependency>
                <groupId>org.springframework.boot</groupId>
                <artifactId>spring-boot-dependencies</artifactId>
                <version>${version.springboot}</version>
                <type>pom</type>
                <scope>import</scope>
            </dependency>

            <!-- Project Reactor -->
            <dependency>
                <groupId>io.projectreactor</groupId>
                <artifactId>reactor-bom</artifactId>
                <version>Californium-RELEASE</version>
                <type>pom</type>
                <scope>import</scope>
            </dependency>

            <!-- Project Lombok -->
            <dependency>
                <groupId>org.projectlombok</groupId>
                <artifactId>lombok</artifactId>
                <version>${version.lombok}</version>
            </dependency>

            <!-- Vaadin -->
            <dependency>
                <groupId>com.vaadin</groupId>
                <artifactId>vaadin-bom</artifactId>
                <version>${version.vaadin}</version>
                <type>pom</type>
                <scope>import</scope>
            </dependency>

        </dependencies>
    </dependencyManagement>

<<<<<<< HEAD
	<build>
		<pluginManagement>
			<plugins>
				<plugin>
					<groupId>org.eclipse.xtend</groupId>
					<artifactId>xtend-maven-plugin</artifactId>
					<version>${xtextVersion}</version>
					<executions>
						<execution>
							<goals>
								<goal>compile</goal>
								<goal>xtend-install-debug-info</goal>
								<goal>testCompile</goal>
								<goal>xtend-test-install-debug-info</goal>
							</goals>
						</execution>
					</executions>
					<configuration>
						<outputDirectory>${basedir}/src/main/xtend-gen</outputDirectory>
						<testOutputDirectory>${basedir}/src/test/xtend-gen</testOutputDirectory>
					</configuration>
				</plugin>
				<plugin>
					<groupId>io.spring.javaformat</groupId>
					<artifactId>spring-javaformat-maven-plugin</artifactId>
					<version>0.0.15</version>
				</plugin>
				<plugin>
					<groupId>org.apache.maven.plugins</groupId>
					<artifactId>maven-clean-plugin</artifactId>
					<version>2.5</version>
					<configuration>
						<filesets>
							<fileset>
								<directory>${basedir}/src/main/xtend-gen</directory>
								<includes>
									<include>**/*</include>
								</includes>
							</fileset>
							<fileset>
								<directory>${basedir}/src/test/xtend-gen</directory>
								<includes>
									<include>**/*</include>
								</includes>
							</fileset>
						</filesets>
					</configuration>
				</plugin>
				<plugin>
					<groupId>org.apache.maven.plugins</groupId>
					<artifactId>maven-source-plugin</artifactId>
					<executions>
						<execution>
							<id>attach-sources</id>
							<goals>
								<goal>jar</goal>
							</goals>
						</execution>
					</executions>
				</plugin>
				<plugin>
					<groupId>org.apache.maven.plugins</groupId>
					<artifactId>maven-surefire-plugin</artifactId>
					<version>2.22.1</version>
					<configuration>
						<!-- workaround for https://issues.apache.org/jira/browse/SUREFIRE-1588 -->
						<useSystemClassLoader>false</useSystemClassLoader>
					</configuration>
				</plugin>
			</plugins>
		</pluginManagement>
		<plugins>
			<plugin>
				<groupId>com.mycila</groupId>
				<artifactId>license-maven-plugin</artifactId>
				<version>${version.license-maven-plugin}</version>
				<configuration>
					<header>APACHE-2.txt</header>
					<properties>
						<owner>Dominic Heutelbeck</owner>
						<email>dominic@heutelbeck.com</email>
					</properties>
					<excludes>
						<exclude>**/README</exclude>
						<exclude>src/test/resources/**</exclude>
						<exclude>src/test/xtend-gen/**</exclude>
						<exclude>src/test/xtext-gen/**</exclude>
						<exclude>src/main/xtend-gen/**</exclude>
						<exclude>src/main/xtext-gen/**</exclude>
						<exclude>src/main/emf-gen/**</exclude>
						<exclude>src/main/resources/**</exclude>
						<exclude>.gitattributes</exclude>
						<exclude>src/main/java/io/sapl/grammar/web/SAPLWebSetup.xtend</exclude>
						<exclude>src/main/java/io/sapl/grammar/web/SAPLWebModule.xtend</exclude>
						<exclude>src/asciidoc/sapl-grammar.ebnf</exclude>
					</excludes>
					<mapping>
						<adoc>DOUBLESLASH_STYLE</adoc>
						<ad>DOUBLESLASH_STYLE</ad>
						<xtend>JAVADOC_STYLE</xtend>
						<mwe2>JAVADOC_STYLE</mwe2>
						<ecore>XML_STYLE</ecore>
						<genmodel>XML_STYLE</genmodel>
						<xtext>JAVADOC_STYLE</xtext>
						<config>SCRIPT_STYLE</config>
					</mapping>
				</configuration>
    			<!-- Uncomment if check shall be done every build
    			<executions>
	        		<execution>
            			<goals>
	                		<goal>check</goal>
    	        		</goals>
			        </execution>
    			</executions>
    			-->
			</plugin>
			<plugin>
				<groupId>org.apache.maven.plugins</groupId>
				<artifactId>maven-source-plugin</artifactId>
				<version>3.2.0</version>
				<executions>
					<execution>
						<id>attach-sources</id>
						<goals>
							<goal>jar</goal>
						</goals>
					</execution>
				</executions>
			</plugin>
			<plugin>
				<groupId>org.apache.maven.plugins</groupId>
				<artifactId>maven-javadoc-plugin</artifactId>
				<version>3.2.0</version>
				<executions>
					<execution>
						<id>attach-javadoc</id>
						<phase>deploy</phase>
						<goals>
							<goal>jar</goal>
						</goals>
					</execution>
				</executions>
				<configuration>
					<source>11</source>
					<doclint>none</doclint>
					<sourceFileExcludes>
						<sourceFileExclude>**/emf-gen/*.java</sourceFileExclude>
					</sourceFileExcludes>
					<tags>
						<tag>
							<name>returns</name>
							<placement>X</placement>
						</tag>
						<tag>
							<name>ordered</name>
							<placement>X</placement>
						</tag>
						<tag>
							<name>generated</name>
							<placement>X</placement>
						</tag>
						<tag>
							<name>model</name>
							<placement>X</placement>
						</tag>
					</tags>
				</configuration>
			</plugin>
			<plugin>
				<groupId>org.commonjava.maven.plugins</groupId>
				<artifactId>directory-maven-plugin</artifactId>
				<version>0.3.1</version>
				<executions>
					<execution>
						<id>directories</id>
						<goals>
							<goal>directory-of</goal>
						</goals>
						<phase>check</phase>
						<configuration>
							<property>sapl.basedir</property>
							<project>
								<groupId>io.sapl</groupId>
								<artifactId>sapl-policy-engine</artifactId>
							</project>
						</configuration>
					</execution>
				</executions>
			</plugin>
			<plugin>
				<groupId>org.apache.maven.plugins</groupId>
				<artifactId>maven-deploy-plugin</artifactId>
				<version>2.8.2</version>
			</plugin>
		</plugins>
	</build>
=======
    <build>
        <pluginManagement>
            <plugins>
                <plugin>
                    <groupId>org.eclipse.xtend</groupId>
                    <artifactId>xtend-maven-plugin</artifactId>
                    <version>${xtextVersion}</version>
                    <executions>
                        <execution>
                            <goals>
                                <goal>compile</goal>
                                <goal>xtend-install-debug-info</goal>
                                <goal>testCompile</goal>
                                <goal>xtend-test-install-debug-info</goal>
                            </goals>
                        </execution>
                    </executions>
                    <configuration>
                        <outputDirectory>${basedir}/src/main/xtend-gen</outputDirectory>
                        <testOutputDirectory>${basedir}/src/test/xtend-gen</testOutputDirectory>
                    </configuration>
                </plugin>
                <plugin>
                    <groupId>io.spring.javaformat</groupId>
                    <artifactId>spring-javaformat-maven-plugin</artifactId>
                    <version>0.0.25</version>
                </plugin>
                <plugin>
                    <groupId>org.apache.maven.plugins</groupId>
                    <artifactId>maven-clean-plugin</artifactId>
                    <version>2.5</version>
                    <configuration>
                        <filesets>
                            <fileset>
                                <directory>${basedir}/src/main/xtend-gen</directory>
                                <includes>
                                    <include>**/*</include>
                                </includes>
                            </fileset>
                            <fileset>
                                <directory>${basedir}/src/test/xtend-gen</directory>
                                <includes>
                                    <include>**/*</include>
                                </includes>
                            </fileset>
                        </filesets>
                    </configuration>
                </plugin>
                <plugin>
                    <groupId>org.apache.maven.plugins</groupId>
                    <artifactId>maven-source-plugin</artifactId>
                    <executions>
                        <execution>
                            <id>attach-sources</id>
                            <goals>
                                <goal>jar</goal>
                            </goals>
                        </execution>
                    </executions>
                </plugin>
                <plugin>
                    <groupId>org.apache.maven.plugins</groupId>
                    <artifactId>maven-surefire-plugin</artifactId>
                    <version>2.22.1</version>
                    <configuration>
                        <!-- workaround for https://issues.apache.org/jira/browse/SUREFIRE-1588 -->
                        <useSystemClassLoader>false</useSystemClassLoader>
                    </configuration>
                </plugin>
                <plugin>
                    <groupId>org.eclipse.m2e</groupId>
                    <artifactId>lifecycle-mapping</artifactId>
                    <version>1.0.0</version>
                    <configuration>
                        <lifecycleMappingMetadata>
                            <pluginExecutions>
                                <pluginExecution>
                                    <pluginExecutionFilter>
                                        <groupId>
                                            org.apache.maven.plugins
                                        </groupId>
                                        <artifactId>
                                            maven-resources-plugin
                                        </artifactId>
                                        <versionRange>
                                            [2.4.3,)
                                        </versionRange>
                                        <goals>
                                            <goal>resources</goal>
                                            <goal>testResources</goal>
                                        </goals>
                                    </pluginExecutionFilter>
                                    <action>
                                        <ignore></ignore>
                                    </action>
                                </pluginExecution>
                                <pluginExecution>
                                    <pluginExecutionFilter>
                                        <groupId>
                                            org.codehaus.mojo
                                        </groupId>
                                        <artifactId>
                                            build-helper-maven-plugin
                                        </artifactId>
                                        <versionRange>
                                            [1.9.1,)
                                        </versionRange>
                                        <goals>
                                            <goal>add-resource</goal>
                                            <goal>add-source</goal>
                                            <goal>add-test-resource</goal>
                                            <goal>add-test-source</goal>
                                        </goals>
                                    </pluginExecutionFilter>
                                    <action>
                                        <execute>
                                            <runOnIncremental>true</runOnIncremental>
                                            <runOnConfiguration>true</runOnConfiguration>
                                        </execute>
                                    </action>
                                </pluginExecution>
                            </pluginExecutions>
                        </lifecycleMappingMetadata>
                    </configuration>
                </plugin>
            </plugins>
        </pluginManagement>
        <plugins>
            <plugin>
                <groupId>io.spring.javaformat</groupId>
                <artifactId>spring-javaformat-maven-plugin</artifactId>
            </plugin>
            <plugin>
                <groupId>com.mycila</groupId>
                <artifactId>license-maven-plugin</artifactId>
                <version>${version.license-maven-plugin}</version>
                <configuration>
                    <header>APACHE-2.txt</header>
                    <properties>
                        <owner>Dominic Heutelbeck</owner>
                        <email>dominic@heutelbeck.com</email>
                    </properties>
                    <excludes>
                        <exclude>**/README</exclude>
                        <exclude>src/test/resources/**</exclude>
                        <exclude>src/test/xtend-gen/**</exclude>
                        <exclude>src/test/xtext-gen/**</exclude>
                        <exclude>src/main/xtend-gen/**</exclude>
                        <exclude>src/main/xtext-gen/**</exclude>
                        <exclude>src/main/emf-gen/**</exclude>
                        <exclude>src/main/resources/**</exclude>
                        <exclude>.gitattributes</exclude>
                        <exclude>src/main/java/io/sapl/grammar/web/SAPLWebSetup.xtend</exclude>
                        <exclude>src/main/java/io/sapl/grammar/web/SAPLWebModule.xtend</exclude>
                        <exclude>src/asciidoc/sapl-grammar.ebnf</exclude>
                    </excludes>
                    <mapping>
                        <adoc>DOUBLESLASH_STYLE</adoc>
                        <ad>DOUBLESLASH_STYLE</ad>
                        <xtend>JAVADOC_STYLE</xtend>
                        <mwe2>JAVADOC_STYLE</mwe2>
                        <ecore>XML_STYLE</ecore>
                        <genmodel>XML_STYLE</genmodel>
                        <xtext>JAVADOC_STYLE</xtext>
                        <config>SCRIPT_STYLE</config>
                    </mapping>
                </configuration>
                <!-- Uncomment if check shall be done every build
                <executions>
                    <execution>
                        <goals>
                            <goal>check</goal>
                        </goals>
                    </execution>
                </executions>
                -->
            </plugin>
            <plugin>
                <groupId>org.apache.maven.plugins</groupId>
                <artifactId>maven-source-plugin</artifactId>
                <version>3.2.0</version>
                <executions>
                    <execution>
                        <id>attach-sources</id>
                        <goals>
                            <goal>jar</goal>
                        </goals>
                    </execution>
                </executions>
            </plugin>
            <plugin>
                <groupId>org.apache.maven.plugins</groupId>
                <artifactId>maven-javadoc-plugin</artifactId>
                <version>3.1.1</version>
                <executions>
                    <execution>
                        <id>attach-javadoc</id>
                        <phase>deploy</phase>
                        <goals>
                            <goal>jar</goal>
                        </goals>
                    </execution>
                </executions>
                <configuration>
                    <source>8</source>
                    <doclint>none</doclint>
                    <sourceFileExcludes>
                        <sourceFileExclude>**/emf-gen/*.java</sourceFileExclude>
                    </sourceFileExcludes>
                    <tags>
                        <tag>
                            <name>returns</name>
                            <placement>X</placement>
                        </tag>
                        <tag>
                            <name>ordered</name>
                            <placement>X</placement>
                        </tag>
                        <tag>
                            <name>generated</name>
                            <placement>X</placement>
                        </tag>
                        <tag>
                            <name>model</name>
                            <placement>X</placement>
                        </tag>
                    </tags>
                </configuration>
            </plugin>
            <plugin>
                <groupId>org.commonjava.maven.plugins</groupId>
                <artifactId>directory-maven-plugin</artifactId>
                <version>0.3.1</version>
                <executions>
                    <execution>
                        <id>directories</id>
                        <goals>
                            <goal>directory-of</goal>
                        </goals>
                        <phase>check</phase>
                        <configuration>
                            <property>sapl.basedir</property>
                            <project>
                                <groupId>io.sapl</groupId>
                                <artifactId>sapl-policy-engine</artifactId>
                            </project>
                        </configuration>
                    </execution>
                </executions>
            </plugin>
            <plugin>
                <groupId>org.apache.maven.plugins</groupId>
                <artifactId>maven-deploy-plugin</artifactId>
                <version>2.8.2</version>
            </plugin>
        </plugins>
    </build>
>>>>>>> 47a47756

    <repositories>
        <repository>
            <id>central</id>
            <url>https://repo.maven.apache.org/maven2</url>
            <snapshots>
                <enabled>false</enabled>
            </snapshots>
        </repository>
        <repository>
            <id>codehaus-snapshots</id>
            <name>disable dead 'Codehaus Snapshots' repository, see
                https://bugs.eclipse.org/bugs/show_bug.cgi?id=481478
            </name>
            <url>http://nexus.codehaus.org/snapshots/</url>
            <releases>
                <enabled>false</enabled>
            </releases>
            <snapshots>
                <enabled>false</enabled>
            </snapshots>
        </repository>
    </repositories>
    <pluginRepositories>
        <pluginRepository>
            <id>codehaus-snapshots</id>
            <name>disable dead 'Codehaus Snapshots' repository, see
                https://bugs.eclipse.org/bugs/show_bug.cgi?id=481478
            </name>
            <url>http://nexus.codehaus.org/snapshots/</url>
            <releases>
                <enabled>false</enabled>
            </releases>
            <snapshots>
                <enabled>false</enabled>
            </snapshots>
        </pluginRepository>
    </pluginRepositories>

    <profiles>
        <profile>
            <id>macos</id>
            <activation>
                <os>
                    <family>mac</family>
                </os>
            </activation>
            <properties>
                <!-- THE FOLLOWING LINE MUST NOT BE BROKEN BY AUTOFORMATTING -->
                <platformSystemProperties>-XstartOnFirstThread</platformSystemProperties>
            </properties>
        </profile>
        <profile>
            <id>jdk9-or-newer</id>
            <activation>
                <jdk>[9,)</jdk>
            </activation>
            <properties>
                <moduleProperties>--add-modules=ALL-SYSTEM</moduleProperties>
            </properties>
        </profile>
    </profiles>

    <distributionManagement>
        <repository>
            <id>openconjurer-public</id>
            <name>OpenConjurer Nexus Maven Release Repository</name>
            <url>https://nexus.openconjurer.org/repository/releases/</url>
        </repository>
        <snapshotRepository>
            <id>openconjurer-public-snapshots</id>
            <name>OpenConjurer Nexus Maven Snapshot Repository</name>
            <url>https://nexus.openconjurer.org/repository/snapshots/</url>
        </snapshotRepository>
    </distributionManagement>

</project><|MERGE_RESOLUTION|>--- conflicted
+++ resolved
@@ -42,7 +42,6 @@
         </license>
     </licenses>
 
-<<<<<<< HEAD
 	<properties>
 		<project.build.sourceEncoding>UTF-8</project.build.sourceEncoding>
 		<project.reporting.outputEncoding>UTF-8</project.reporting.outputEncoding>
@@ -59,24 +58,6 @@
 		<maven.compiler.source>${java.version}</maven.compiler.source>
 		<maven.compiler.target>${java.version}</maven.compiler.target>
 	</properties>
-=======
-    <properties>
-        <project.build.sourceEncoding>UTF-8</project.build.sourceEncoding>
-        <project.reporting.outputEncoding>UTF-8</project.reporting.outputEncoding>
-        <java.version>1.8</java.version>
-        <xtextVersion>2.21.0</xtextVersion>
-        <version.license-maven-plugin>3.0</version.license-maven-plugin>
-        <version.maven-javadoc-plugin>3.1.0</version.maven-javadoc-plugin>
-        <version.junit>4.13.1</version.junit>
-        <version.lombok>1.18.12</version.lombok>
-        <version.springboot>2.3.4.RELEASE</version.springboot>
-        <version.powermock>2.0.7</version.powermock>
-        <version.mockito>2.28.2</version.mockito>
-        <version.vaadin>14.1.28</version.vaadin>
-        <maven.compiler.source>${java.version}</maven.compiler.source>
-        <maven.compiler.target>${java.version}</maven.compiler.target>
-    </properties>
->>>>>>> 47a47756
 
     <modules>
         <module>sapl-core</module>
@@ -173,7 +154,6 @@
         </dependencies>
     </dependencyManagement>
 
-<<<<<<< HEAD
 	<build>
 		<pluginManagement>
 			<plugins>
@@ -371,265 +351,6 @@
 			</plugin>
 		</plugins>
 	</build>
-=======
-    <build>
-        <pluginManagement>
-            <plugins>
-                <plugin>
-                    <groupId>org.eclipse.xtend</groupId>
-                    <artifactId>xtend-maven-plugin</artifactId>
-                    <version>${xtextVersion}</version>
-                    <executions>
-                        <execution>
-                            <goals>
-                                <goal>compile</goal>
-                                <goal>xtend-install-debug-info</goal>
-                                <goal>testCompile</goal>
-                                <goal>xtend-test-install-debug-info</goal>
-                            </goals>
-                        </execution>
-                    </executions>
-                    <configuration>
-                        <outputDirectory>${basedir}/src/main/xtend-gen</outputDirectory>
-                        <testOutputDirectory>${basedir}/src/test/xtend-gen</testOutputDirectory>
-                    </configuration>
-                </plugin>
-                <plugin>
-                    <groupId>io.spring.javaformat</groupId>
-                    <artifactId>spring-javaformat-maven-plugin</artifactId>
-                    <version>0.0.25</version>
-                </plugin>
-                <plugin>
-                    <groupId>org.apache.maven.plugins</groupId>
-                    <artifactId>maven-clean-plugin</artifactId>
-                    <version>2.5</version>
-                    <configuration>
-                        <filesets>
-                            <fileset>
-                                <directory>${basedir}/src/main/xtend-gen</directory>
-                                <includes>
-                                    <include>**/*</include>
-                                </includes>
-                            </fileset>
-                            <fileset>
-                                <directory>${basedir}/src/test/xtend-gen</directory>
-                                <includes>
-                                    <include>**/*</include>
-                                </includes>
-                            </fileset>
-                        </filesets>
-                    </configuration>
-                </plugin>
-                <plugin>
-                    <groupId>org.apache.maven.plugins</groupId>
-                    <artifactId>maven-source-plugin</artifactId>
-                    <executions>
-                        <execution>
-                            <id>attach-sources</id>
-                            <goals>
-                                <goal>jar</goal>
-                            </goals>
-                        </execution>
-                    </executions>
-                </plugin>
-                <plugin>
-                    <groupId>org.apache.maven.plugins</groupId>
-                    <artifactId>maven-surefire-plugin</artifactId>
-                    <version>2.22.1</version>
-                    <configuration>
-                        <!-- workaround for https://issues.apache.org/jira/browse/SUREFIRE-1588 -->
-                        <useSystemClassLoader>false</useSystemClassLoader>
-                    </configuration>
-                </plugin>
-                <plugin>
-                    <groupId>org.eclipse.m2e</groupId>
-                    <artifactId>lifecycle-mapping</artifactId>
-                    <version>1.0.0</version>
-                    <configuration>
-                        <lifecycleMappingMetadata>
-                            <pluginExecutions>
-                                <pluginExecution>
-                                    <pluginExecutionFilter>
-                                        <groupId>
-                                            org.apache.maven.plugins
-                                        </groupId>
-                                        <artifactId>
-                                            maven-resources-plugin
-                                        </artifactId>
-                                        <versionRange>
-                                            [2.4.3,)
-                                        </versionRange>
-                                        <goals>
-                                            <goal>resources</goal>
-                                            <goal>testResources</goal>
-                                        </goals>
-                                    </pluginExecutionFilter>
-                                    <action>
-                                        <ignore></ignore>
-                                    </action>
-                                </pluginExecution>
-                                <pluginExecution>
-                                    <pluginExecutionFilter>
-                                        <groupId>
-                                            org.codehaus.mojo
-                                        </groupId>
-                                        <artifactId>
-                                            build-helper-maven-plugin
-                                        </artifactId>
-                                        <versionRange>
-                                            [1.9.1,)
-                                        </versionRange>
-                                        <goals>
-                                            <goal>add-resource</goal>
-                                            <goal>add-source</goal>
-                                            <goal>add-test-resource</goal>
-                                            <goal>add-test-source</goal>
-                                        </goals>
-                                    </pluginExecutionFilter>
-                                    <action>
-                                        <execute>
-                                            <runOnIncremental>true</runOnIncremental>
-                                            <runOnConfiguration>true</runOnConfiguration>
-                                        </execute>
-                                    </action>
-                                </pluginExecution>
-                            </pluginExecutions>
-                        </lifecycleMappingMetadata>
-                    </configuration>
-                </plugin>
-            </plugins>
-        </pluginManagement>
-        <plugins>
-            <plugin>
-                <groupId>io.spring.javaformat</groupId>
-                <artifactId>spring-javaformat-maven-plugin</artifactId>
-            </plugin>
-            <plugin>
-                <groupId>com.mycila</groupId>
-                <artifactId>license-maven-plugin</artifactId>
-                <version>${version.license-maven-plugin}</version>
-                <configuration>
-                    <header>APACHE-2.txt</header>
-                    <properties>
-                        <owner>Dominic Heutelbeck</owner>
-                        <email>dominic@heutelbeck.com</email>
-                    </properties>
-                    <excludes>
-                        <exclude>**/README</exclude>
-                        <exclude>src/test/resources/**</exclude>
-                        <exclude>src/test/xtend-gen/**</exclude>
-                        <exclude>src/test/xtext-gen/**</exclude>
-                        <exclude>src/main/xtend-gen/**</exclude>
-                        <exclude>src/main/xtext-gen/**</exclude>
-                        <exclude>src/main/emf-gen/**</exclude>
-                        <exclude>src/main/resources/**</exclude>
-                        <exclude>.gitattributes</exclude>
-                        <exclude>src/main/java/io/sapl/grammar/web/SAPLWebSetup.xtend</exclude>
-                        <exclude>src/main/java/io/sapl/grammar/web/SAPLWebModule.xtend</exclude>
-                        <exclude>src/asciidoc/sapl-grammar.ebnf</exclude>
-                    </excludes>
-                    <mapping>
-                        <adoc>DOUBLESLASH_STYLE</adoc>
-                        <ad>DOUBLESLASH_STYLE</ad>
-                        <xtend>JAVADOC_STYLE</xtend>
-                        <mwe2>JAVADOC_STYLE</mwe2>
-                        <ecore>XML_STYLE</ecore>
-                        <genmodel>XML_STYLE</genmodel>
-                        <xtext>JAVADOC_STYLE</xtext>
-                        <config>SCRIPT_STYLE</config>
-                    </mapping>
-                </configuration>
-                <!-- Uncomment if check shall be done every build
-                <executions>
-                    <execution>
-                        <goals>
-                            <goal>check</goal>
-                        </goals>
-                    </execution>
-                </executions>
-                -->
-            </plugin>
-            <plugin>
-                <groupId>org.apache.maven.plugins</groupId>
-                <artifactId>maven-source-plugin</artifactId>
-                <version>3.2.0</version>
-                <executions>
-                    <execution>
-                        <id>attach-sources</id>
-                        <goals>
-                            <goal>jar</goal>
-                        </goals>
-                    </execution>
-                </executions>
-            </plugin>
-            <plugin>
-                <groupId>org.apache.maven.plugins</groupId>
-                <artifactId>maven-javadoc-plugin</artifactId>
-                <version>3.1.1</version>
-                <executions>
-                    <execution>
-                        <id>attach-javadoc</id>
-                        <phase>deploy</phase>
-                        <goals>
-                            <goal>jar</goal>
-                        </goals>
-                    </execution>
-                </executions>
-                <configuration>
-                    <source>8</source>
-                    <doclint>none</doclint>
-                    <sourceFileExcludes>
-                        <sourceFileExclude>**/emf-gen/*.java</sourceFileExclude>
-                    </sourceFileExcludes>
-                    <tags>
-                        <tag>
-                            <name>returns</name>
-                            <placement>X</placement>
-                        </tag>
-                        <tag>
-                            <name>ordered</name>
-                            <placement>X</placement>
-                        </tag>
-                        <tag>
-                            <name>generated</name>
-                            <placement>X</placement>
-                        </tag>
-                        <tag>
-                            <name>model</name>
-                            <placement>X</placement>
-                        </tag>
-                    </tags>
-                </configuration>
-            </plugin>
-            <plugin>
-                <groupId>org.commonjava.maven.plugins</groupId>
-                <artifactId>directory-maven-plugin</artifactId>
-                <version>0.3.1</version>
-                <executions>
-                    <execution>
-                        <id>directories</id>
-                        <goals>
-                            <goal>directory-of</goal>
-                        </goals>
-                        <phase>check</phase>
-                        <configuration>
-                            <property>sapl.basedir</property>
-                            <project>
-                                <groupId>io.sapl</groupId>
-                                <artifactId>sapl-policy-engine</artifactId>
-                            </project>
-                        </configuration>
-                    </execution>
-                </executions>
-            </plugin>
-            <plugin>
-                <groupId>org.apache.maven.plugins</groupId>
-                <artifactId>maven-deploy-plugin</artifactId>
-                <version>2.8.2</version>
-            </plugin>
-        </plugins>
-    </build>
->>>>>>> 47a47756
 
     <repositories>
         <repository>
