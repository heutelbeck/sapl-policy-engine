--- conflicted
+++ resolved
@@ -16,17 +16,17 @@
     limitations under the License.
 
 -->
-<!-- 
+<!--
 	Utility goals supported by the POM:
-	
+
 	* Update the version of all modules:
 	  mvn versions:set -DnewVersion=2.0.0-RC1 -DprocessAllModules -DgenerateBackupPoms=false
-	  
+
 	* Correct the license headers of all source files:
 	  mvn license:format
-	  
+
 	* Format the code according to Spring code formatting conventions:
-	  mvn spring-javaformat:apply 
+	  mvn spring-javaformat:apply
 -->
 <project xmlns="http://maven.apache.org/POM/4.0.0"
 	xmlns:xsi="http://www.w3.org/2001/XMLSchema-instance"
@@ -35,11 +35,7 @@
 
 	<groupId>io.sapl</groupId>
 	<artifactId>sapl-policy-engine</artifactId>
-<<<<<<< HEAD
 	<version>2.0.1-SNAPSHOT</version>
-=======
-	<version>2.1.0-SNAPSHOT</version>
->>>>>>> 8b2369b5
 
 	<packaging>pom</packaging>
 
@@ -540,7 +536,7 @@
 			</build>
 		</profile>
 	</profiles>
-	
+
 	<repositories>
 		<repository>
 			<id>spring-milestones</id>
@@ -576,7 +572,7 @@
 				<enabled>false</enabled>
 			</releases>
 		</pluginRepository>
-	</pluginRepositories>	
+	</pluginRepositories>
 	<distributionManagement>
 		<snapshotRepository>
 			<id>ossrh</id>
