# Streaming Attribute Authorization Engine (SAAE) Bill of Materials (BOM)

A Maven bill of materials POM is a utility POM that makes authoring of applications using SAPL easier.
Including the POM in the `dependencyManagement` section of a POM, the `version` tag of SAPL dependencies can be omitted. Using a BOM does not directly introduce any direct or transient dependencies. 

How to use the BOM:

```xml
	<dependencyManagement>
		<dependencies>
			<dependency>
				<groupId>io.sapl</groupId>
				<artifactId>sapl-bom</artifactId>
<<<<<<< HEAD
				<version>2.0.1-SNAPSHOT</version>
=======
				<version>2.1.0-SNAPSHOT</version>
>>>>>>> 8b2369b5
				<type>pom</type>
				<scope>import</scope>
			</dependency>
		</dependencies>			
	</dependencyManagement>
```
	
If you are using a SNAPSHOT release, make sure to add the snapshot repository as described here: <https://github.com/heutelbeck/sapl-policy-engine/blob/master/README.md>.<|MERGE_RESOLUTION|>--- conflicted
+++ resolved
@@ -11,16 +11,12 @@
 			<dependency>
 				<groupId>io.sapl</groupId>
 				<artifactId>sapl-bom</artifactId>
-<<<<<<< HEAD
 				<version>2.0.1-SNAPSHOT</version>
-=======
-				<version>2.1.0-SNAPSHOT</version>
->>>>>>> 8b2369b5
 				<type>pom</type>
 				<scope>import</scope>
 			</dependency>
 		</dependencies>			
 	</dependencyManagement>
 ```
-	
+
 If you are using a SNAPSHOT release, make sure to add the snapshot repository as described here: <https://github.com/heutelbeck/sapl-policy-engine/blob/master/README.md>.