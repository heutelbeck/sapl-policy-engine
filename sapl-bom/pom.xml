<?xml version="1.0" encoding="UTF-8"?>
<!--

    Copyright © 2017-2021 Dominic Heutelbeck (dominic@heutelbeck.com)

    Licensed under the Apache License, Version 2.0 (the "License");
    you may not use this file except in compliance with the License.
    You may obtain a copy of the License at

        http://www.apache.org/licenses/LICENSE-2.0

    Unless required by applicable law or agreed to in writing, software
    distributed under the License is distributed on an "AS IS" BASIS,
    WITHOUT WARRANTIES OR CONDITIONS OF ANY KIND, either express or implied.
    See the License for the specific language governing permissions and
    limitations under the License.

-->
<project xmlns="http://maven.apache.org/POM/4.0.0"
	xmlns:xsi="http://www.w3.org/2001/XMLSchema-instance"
	xsi:schemaLocation="http://maven.apache.org/POM/4.0.0 http://maven.apache.org/xsd/maven-4.0.0.xsd">
	<modelVersion>4.0.0</modelVersion>

	<groupId>io.sapl</groupId>
	<artifactId>sapl-bom</artifactId>
<<<<<<< HEAD
	<version>2.0.1-SNAPSHOT</version>
=======
	<version>2.1.0-SNAPSHOT</version>
>>>>>>> 8b2369b5

	<packaging>pom</packaging>

	<name>SAPL Bill of Materials</name>
	
	<description>This project provides Maven managed dependencies for all SAPL artifacts.</description>
	
	<url>https://sapl.io</url>

	<developers>
		<developer>
			<name>Dominic Heutelbeck</name>
			<email>dominic@heutelbeck.com</email>
			<roles>
				<role>Project Owner</role>
			</roles>
			<url>https://github.com/heutelbeck</url>
			<id>heutelbeck</id>
		</developer>
	</developers>

	<inceptionYear>2017-2021</inceptionYear>

	<licenses>
		<license>
			<name>Apache 2.0</name>
			<url>https://www.apache.org/licenses/LICENSE-2.0</url>
		</license>
	</licenses>

	<scm>
		<connection>scm:git:git://github.com/heutelbeck/sapl-policy-engine.git</connection>
		<developerConnection>scm:git:git@github.com:heutelbeck/sapl-policy-engine.git</developerConnection>
		<url>https://github.com/heutelbeck/sapl-policy-engine</url>
	</scm>
	
	<dependencyManagement>
		<dependencies>
			<dependency>
				<groupId>${project.groupId}</groupId>
				<artifactId>sapl-pdp-api</artifactId>
				<version>${project.version}</version>
			</dependency>
			<dependency>
				<groupId>${project.groupId}</groupId>
				<artifactId>sapl-extensions-api</artifactId>
				<version>${project.version}</version>
			</dependency>
			<dependency>
				<groupId>${project.groupId}</groupId>
				<artifactId>sapl-lang</artifactId>
				<version>${project.version}</version>
			</dependency>
			<dependency>
				<groupId>${project.groupId}</groupId>
				<artifactId>sapl-ide</artifactId>
				<version>${project.version}</version>
			</dependency>
			<dependency>
				<groupId>${project.groupId}</groupId>
				<artifactId>sapl-web</artifactId>
				<version>${project.version}</version>
			</dependency>
			<dependency>
				<groupId>${project.groupId}</groupId>
				<artifactId>sapl-coverage-api</artifactId>
				<version>${project.version}</version>
			</dependency>
			<dependency>
				<groupId>${project.groupId}</groupId>
				<artifactId>sapl-test</artifactId>
				<version>${project.version}</version>
			</dependency>
			<dependency>
				<groupId>${project.groupId}</groupId>
				<artifactId>sapl-maven-plugin</artifactId>
				<version>${project.version}</version>
			</dependency>
			<dependency>
				<groupId>${project.groupId}</groupId>
				<artifactId>sapl-pdp-embedded</artifactId>
				<version>${project.version}</version>
			</dependency>
			<dependency>
				<groupId>${project.groupId}</groupId>
				<artifactId>sapl-webflux-endpoint</artifactId>
				<version>${project.version}</version>
			</dependency>
			<dependency>
				<groupId>${project.groupId}</groupId>
				<artifactId>sapl-pdp-remote</artifactId>
				<version>${project.version}</version>
			</dependency>
			<dependency>
				<groupId>${project.groupId}</groupId>
				<artifactId>sapl-spring-pdp-embedded</artifactId>
				<version>${project.version}</version>
			</dependency>
			<dependency>
				<groupId>${project.groupId}</groupId>
				<artifactId>sapl-spring-pdp-remote</artifactId>
				<version>${project.version}</version>
			</dependency>
			<dependency>
				<groupId>${project.groupId}</groupId>
				<artifactId>sapl-spring-security</artifactId>
				<version>${project.version}</version>
			</dependency>
			<dependency>
				<groupId>${project.groupId}</groupId>
				<artifactId>sapl-editor-for-vaadin</artifactId>
				<version>${project.version}</version>
			</dependency>
			<dependency>
				<groupId>${project.groupId}</groupId>
				<artifactId>sapl-jwt</artifactId>
				<version>${project.version}</version>
			</dependency>
		</dependencies>
	</dependencyManagement>


	<!-- Maven Central -->
	<distributionManagement>
		<snapshotRepository>
			<id>ossrh</id>
			<url>https://s01.oss.sonatype.org/content/repositories/snapshots</url>
		</snapshotRepository>
		<repository>
			<id>ossrh</id>
			<url>https://s01.oss.sonatype.org/service/local/staging/deploy/maven2/</url>
		</repository>
	</distributionManagement>

	<profiles>
		<profile>
			<id>publish</id>
			<build>
				<plugins>
					<plugin>
						<groupId>org.apache.maven.plugins</groupId>
						<artifactId>maven-deploy-plugin</artifactId>
						<version>2.8.2</version>						
						<configuration>
							<skip>true</skip>
						</configuration>
					</plugin>
					<plugin>
						<groupId>org.sonatype.plugins</groupId>
						<artifactId>nexus-staging-maven-plugin</artifactId>
						<version>1.6.8</version>
						<extensions>true</extensions>
						<executions>
							<execution>
								<id>default-deploy</id>
								<phase>deploy</phase>
								<goals>
									<goal>deploy</goal>
								</goals>
							</execution>
						</executions>
						<configuration>
							<serverId>ossrh</serverId>
							<nexusUrl>https://s01.oss.sonatype.org/</nexusUrl>
							<autoReleaseAfterClose>true</autoReleaseAfterClose>
						</configuration>
					</plugin>
					<plugin>
						<groupId>org.apache.maven.plugins</groupId>
						<artifactId>maven-gpg-plugin</artifactId>
						<version>1.6</version>
						<configuration>
							<!-- prevent gpg from using PIN entry programs -->
							<gpgArguments>
								<arg>--pinentry-mode</arg>
								<arg>loopback</arg>
							</gpgArguments>
						</configuration>
						<executions>
							<execution>
								<id>sign-artifacts</id>
								<phase>verify</phase>
								<goals>
									<goal>sign</goal>
								</goals>
							</execution>
						</executions>
					</plugin>
				</plugins>
			</build>
		</profile>
	</profiles>
	
</project><|MERGE_RESOLUTION|>--- conflicted
+++ resolved
@@ -23,18 +23,14 @@
 
 	<groupId>io.sapl</groupId>
 	<artifactId>sapl-bom</artifactId>
-<<<<<<< HEAD
 	<version>2.0.1-SNAPSHOT</version>
-=======
-	<version>2.1.0-SNAPSHOT</version>
->>>>>>> 8b2369b5
 
 	<packaging>pom</packaging>
 
 	<name>SAPL Bill of Materials</name>
-	
+
 	<description>This project provides Maven managed dependencies for all SAPL artifacts.</description>
-	
+
 	<url>https://sapl.io</url>
 
 	<developers>
@@ -63,7 +59,7 @@
 		<developerConnection>scm:git:git@github.com:heutelbeck/sapl-policy-engine.git</developerConnection>
 		<url>https://github.com/heutelbeck/sapl-policy-engine</url>
 	</scm>
-	
+
 	<dependencyManagement>
 		<dependencies>
 			<dependency>
@@ -170,7 +166,7 @@
 					<plugin>
 						<groupId>org.apache.maven.plugins</groupId>
 						<artifactId>maven-deploy-plugin</artifactId>
-						<version>2.8.2</version>						
+						<version>2.8.2</version>
 						<configuration>
 							<skip>true</skip>
 						</configuration>
@@ -220,5 +216,5 @@
 			</build>
 		</profile>
 	</profiles>
-	
+
 </project>