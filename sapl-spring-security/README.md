--- conflicted
+++ resolved
@@ -16,11 +16,7 @@
         <dependency>
             <groupId>io.sapl</groupId>
             <artifactId>sapl-bom</artifactId>
-<<<<<<< HEAD
             <version>2.0.1-SNAPSHOT/version>
-=======
-            <version>2.1.0-SNAPSHOT</version>
->>>>>>> 8b2369b5
             <type>pom</type>
             <scope>import</scope>
         </dependency>
@@ -34,12 +30,12 @@
     <artifactId>sapl-spring-security</artifactId>
 </dependency>
 
-<!-- Select a Policy Decision Point (PDP) implementation. Select either an embedded or a remote PDP. 
+<!-- Select a Policy Decision Point (PDP) implementation. Select either an embedded or a remote PDP.
      You must not declare both dependencies at the same time. -->
 <dependency>
-    <!-- Select this package to bundle an embedded PDP with you application, loading policies 
-         from the file-system, or from the resources packaged with your application. 
-         This is a good PDP to start with for your first SAPL application as it does not 
+    <!-- Select this package to bundle an embedded PDP with you application, loading policies
+         from the file-system, or from the resources packaged with your application.
+         This is a good PDP to start with for your first SAPL application as it does not
          require a dedicated PDP server running in the infrastructure -->
     <groupId>io.sapl</groupId>
     <artifactId>sapl-spring-pdp-embedded</artifactId>
@@ -148,7 +144,7 @@
 a Policy Enforcement Point.
 
 The access control only starts when a subscriber subscribes to the wrapped `Publisher<>`, not at the construction time of the `Publisher<>` object.
- 
+
 Before allowing the subscriber to access the original `Publisher<>`, the PEP
 constructs an AuthorizationSubscription and sends it to the PDP deployed in
 the infrastructure. The PEP consumes exactly one decision and then cancels
@@ -171,7 +167,7 @@
 
 The `@PostEnforce` annotation is typically used if the return object of a
 a protected method is required to make the decision, or if the return object can be modified via a transformation statement in a policy.
- 
+
 As an AuthorizationSubscription has to be constructed supplying the resource to be modified, and this value has to be well-defined, this annotation is only applicable to methods returning a `Mono<>`.
 
 By adding the SpEL expression `resource="returnObject"` to the
@@ -232,7 +228,7 @@
 The `@EnforceDropWhileDenied` annotation cannot be combined with any other
 enforcement annotation.
 
-## `EnforceRecoverableIfDenied` 
+## `EnforceRecoverableIfDenied`
 
 The `@EnforceRecoverableIfDenied` annotation wraps the `Flux<>` in a PEP.
 
@@ -255,7 +251,4 @@
 the subscriber can explicitly handle the event that access is denied and
 choose to stay subscribed or not.
 
-The `@EnforceRecoverableIfDenied` annotation cannot be combined with any other enforcement annotation.
-
-
-
+The `@EnforceRecoverableIfDenied` annotation cannot be combined with any other enforcement annotation.