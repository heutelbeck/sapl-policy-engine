/*
 * Copyright (C) 2017-2023 Dominic Heutelbeck (dominic@heutelbeck.com)
 *
 * SPDX-License-Identifier: Apache-2.0
 *
 * Licensed under the Apache License, Version 2.0 (the "License");
 * you may not use this file except in compliance with the License.
 * You may obtain a copy of the License at
 *
 *     http://www.apache.org/licenses/LICENSE-2.0
 *
 * Unless required by applicable law or agreed to in writing, software
 * distributed under the License is distributed on an "AS IS" BASIS,
 * WITHOUT WARRANTIES OR CONDITIONS OF ANY KIND, either express or implied.
 * See the License for the specific language governing permissions and
 * limitations under the License.
 */
package io.sapl.mavenplugin.test.coverage.report.html;

import static org.junit.jupiter.api.Assertions.assertDoesNotThrow;
import static org.junit.jupiter.api.Assertions.assertEquals;
import static org.junit.jupiter.api.Assertions.assertThrows;
import static org.mockito.Mockito.mock;
import static org.mockito.Mockito.mockStatic;
import static org.mockito.Mockito.when;

import java.io.IOException;
import java.nio.file.Files;
import java.nio.file.Path;
import java.nio.file.Paths;
import java.util.Collection;
import java.util.List;

import org.apache.maven.plugin.MojoExecutionException;
import org.junit.jupiter.api.AfterEach;
import org.junit.jupiter.api.BeforeEach;
import org.junit.jupiter.api.Test;
import org.mockito.MockedConstruction;
import org.mockito.MockedStatic;
import org.mockito.Mockito;

import io.sapl.mavenplugin.test.coverage.SaplTestException;
import io.sapl.mavenplugin.test.coverage.TestFileHelper;
import io.sapl.mavenplugin.test.coverage.report.model.LineCoveredValue;
import io.sapl.mavenplugin.test.coverage.report.model.SaplDocumentCoverageInformation;
import io.sapl.mavenplugin.test.coverage.report.model.SaplDocumentLineCoverageInformation;

class HtmlLineCoverageReportGeneratorTests {

<<<<<<< HEAD
    private Path base;

    private static final float POLICY_SET_HIT_RATIO       = 100;
    private static final float POLICY_HIT_RATIO           = 66.6f;
    private static final float POLICY_CONDITION_HIT_RATIO = 43.9f;

    private HtmlLineCoverageReportGenerator generator;

    private Collection<SaplDocumentCoverageInformation> documents;

    @BeforeEach
    void setup() {
        base = Paths.get("target/sapl-coverage/html");
        TestFileHelper.deleteDirectory(base.toFile());

        var document = new SaplDocumentCoverageInformation(Paths.get("target/classes/policies/policy_1.sapl"), 12);
        document.markLine(1, LineCoveredValue.IRRELEVANT, 0, 0);
        document.markLine(2, LineCoveredValue.IRRELEVANT, 0, 0);
        document.markLine(3, LineCoveredValue.FULLY, 1, 1);
        document.markLine(4, LineCoveredValue.FULLY, 1, 1);
        document.markLine(5, LineCoveredValue.IRRELEVANT, 0, 0);
        document.markLine(6, LineCoveredValue.FULLY, 1, 1);
        document.markLine(7, LineCoveredValue.IRRELEVANT, 0, 0);
        document.markLine(8, LineCoveredValue.FULLY, 1, 1);
        document.markLine(9, LineCoveredValue.IRRELEVANT, 0, 0);
        document.markLine(10, LineCoveredValue.PARTLY, 1, 2);
        document.markLine(11, LineCoveredValue.NEVER, 0, 2);
        document.markLine(12, LineCoveredValue.NEVER, 0, 2);
        documents = List.of(document);

        generator = new HtmlLineCoverageReportGenerator();
    }

    @AfterEach
    void cleanUp() {
        TestFileHelper.deleteDirectory(base.toFile());
    }

    @Test
    void test() throws MojoExecutionException {

        generator.generateHtmlReport(documents, Paths.get("target/sapl-coverage"), POLICY_SET_HIT_RATIO,
                POLICY_HIT_RATIO, POLICY_CONDITION_HIT_RATIO);

        assertEquals(Boolean.TRUE, base.resolve("assets/favicon.png").toFile().exists());
        assertEquals(Boolean.TRUE, base.resolve("assets/logo-header.png").toFile().exists());
        assertEquals(Boolean.TRUE, base.resolve("assets/main.css").toFile().exists());
        assertEquals(Boolean.TRUE, base.resolve("policies/policy_1.sapl.html").toFile().exists());
        assertEquals(Boolean.TRUE, base.resolve("index.html").toFile().exists());
    }

    @Test
    void whenUnknownLineCoveredValue_testExceptionsAreThrown() {

        try (MockedStatic<LineCoveredValue> x = mockStatic(LineCoveredValue.class)) {
            LineCoveredValue badApple = mock(LineCoveredValue.class);
            when(badApple.ordinal()).thenReturn(4);
            when(LineCoveredValue.values()).thenReturn(new LineCoveredValue[] { LineCoveredValue.FULLY,
                    LineCoveredValue.PARTLY, LineCoveredValue.NEVER, LineCoveredValue.IRRELEVANT, badApple });

            try (MockedConstruction<SaplDocumentLineCoverageInformation> mocked = Mockito.mockConstruction(
                    SaplDocumentLineCoverageInformation.class,
                    (mock, context) -> when(mock.getCoveredValue()).thenReturn(badApple))) {
                base = Paths.get("target/sapl-coverage/html");
                TestFileHelper.deleteDirectory(base.toFile());

                var document = new SaplDocumentCoverageInformation(Paths.get("target/classes/policies/policy_1.sapl"),
                        12);
                document.markLine(1, LineCoveredValue.IRRELEVANT, 0, 0);
                documents = List.of(document);
                generator = new HtmlLineCoverageReportGenerator();
                var path = Paths.get("target/sapl-coverage");
                assertThrows(SaplTestException.class, () -> generator.generateHtmlReport(documents, path,
                        POLICY_SET_HIT_RATIO, POLICY_HIT_RATIO, POLICY_CONDITION_HIT_RATIO));
            }
        }
    }

    @Test
    void test_readFileFromClasspath_IOException() {
        try (MockedStatic<Files> mockedFiles = Mockito.mockStatic(Files.class)) {
            mockedFiles.when(() -> Files.writeString(Mockito.any(), Mockito.any())).thenThrow(IOException.class);
            assertThrows(MojoExecutionException.class,
                    () -> generator.generateHtmlReport(documents, Paths.get("target/sapl-coverage"),
                            POLICY_SET_HIT_RATIO, POLICY_HIT_RATIO, POLICY_CONDITION_HIT_RATIO));
        }
    }

    @Test
    void test_fileWithInvalidPath() {
        try (MockedStatic<Files> mockedFiles = Mockito.mockStatic(Files.class)) {
            mockedFiles.when(() -> Files.writeString(Mockito.any(), Mockito.any())).thenReturn(Path.of(""));
            mockedFiles.when(() -> Files.readAllLines(Mockito.any())).thenReturn(List.of(""));
            mockedFiles.when(() -> Files.copy(Mockito.any(), Mockito.any())).thenReturn(0L);

            Path mockedPath = Mockito.mock(Path.class);
            Mockito.when(mockedPath.getFileName()).thenReturn(null);
            var document = new SaplDocumentCoverageInformation(mockedPath, 1);
            documents = List.of(document);
            assertDoesNotThrow(() -> generator.generateHtmlReport(documents, Paths.get("target/sapl-coverage"),
                    POLICY_SET_HIT_RATIO, POLICY_HIT_RATIO, POLICY_CONDITION_HIT_RATIO));
        }
    }
=======
	private Path base;

	private static final float POLICY_SET_HIT_RATIO = 100;
	private static final float POLICY_HIT_RATIO = 66.6f;
	private static final float POLICY_CONDITION_HIT_RATIO = 43.9f;

	private HtmlLineCoverageReportGenerator generator;

	private Collection<SaplDocumentCoverageInformation> documents;

	@BeforeEach
	void setup() {
		base = Paths.get("target/sapl-coverage/html");
		TestFileHelper.deleteDirectory(base.toFile());

		var document = new SaplDocumentCoverageInformation(Paths.get("target/classes/policies/policy_1.sapl"), 12);
		document.markLine(1, LineCoveredValue.IRRELEVANT, 0, 0);
		document.markLine(2, LineCoveredValue.IRRELEVANT, 0, 0);
		document.markLine(3, LineCoveredValue.FULLY, 1, 1);
		document.markLine(4, LineCoveredValue.FULLY, 1, 1);
		document.markLine(5, LineCoveredValue.IRRELEVANT, 0, 0);
		document.markLine(6, LineCoveredValue.FULLY, 1, 1);
		document.markLine(7, LineCoveredValue.IRRELEVANT, 0, 0);
		document.markLine(8, LineCoveredValue.FULLY, 1, 1);
		document.markLine(9, LineCoveredValue.IRRELEVANT, 0, 0);
		document.markLine(10, LineCoveredValue.PARTLY, 1, 2);
		document.markLine(11, LineCoveredValue.NEVER, 0, 2);
		document.markLine(12, LineCoveredValue.NEVER, 0, 2);
		documents = List.of(document);

		generator = new HtmlLineCoverageReportGenerator();
	}

	@AfterEach
	void cleanUp() {
		TestFileHelper.deleteDirectory(base.toFile());
	}

	@Test
	void test() throws MojoExecutionException {

		generator.generateHtmlReport(documents, new SilentLog(), Paths.get("target/sapl-coverage"),
				POLICY_SET_HIT_RATIO, POLICY_HIT_RATIO, POLICY_CONDITION_HIT_RATIO);

		assertEquals(Boolean.TRUE, base.resolve("assets/images/favicon.png").toFile().exists());
		assertEquals(Boolean.TRUE, base.resolve("assets/images/logo-header.png").toFile().exists());
		assertEquals(Boolean.TRUE, base.resolve("assets/lib/css/main.css").toFile().exists());
		assertEquals(Boolean.TRUE, base.resolve("policies/policy_1.sapl.html").toFile().exists());
		assertEquals(Boolean.TRUE, base.resolve("report.html").toFile().exists());
	}

	@Test
	void whenUnknownLineCoveredValue_testExceptionsAreThrown() {

		try (MockedStatic<LineCoveredValue> x = mockStatic(LineCoveredValue.class)) {
			LineCoveredValue badApple = mock(LineCoveredValue.class);
			when(badApple.ordinal()).thenReturn(4);
			when(LineCoveredValue.values()).thenReturn(new LineCoveredValue[] { LineCoveredValue.FULLY,
					LineCoveredValue.PARTLY, LineCoveredValue.NEVER, LineCoveredValue.IRRELEVANT, badApple });

			try (MockedConstruction<SaplDocumentLineCoverageInformation> mocked = Mockito.mockConstruction(
					SaplDocumentLineCoverageInformation.class,
					(mock, context) -> when(mock.getCoveredValue()).thenReturn(badApple))) {
				base = Paths.get("target/sapl-coverage/html");
				TestFileHelper.deleteDirectory(base.toFile());

				var document = new SaplDocumentCoverageInformation(Paths.get("target/classes/policies/policy_1.sapl"),
						12);
				document.markLine(1, LineCoveredValue.IRRELEVANT, 0, 0);
				documents = List.of(document);
				generator = new HtmlLineCoverageReportGenerator();
				assertThrows(SaplTestException.class,
						() -> generator.generateHtmlReport(documents, new SilentLog(),
								Paths.get("target/sapl-coverage"), POLICY_SET_HIT_RATIO, POLICY_HIT_RATIO,
								POLICY_CONDITION_HIT_RATIO));
			}
		}
	}

	@Test
	void test_readFileFromClasspath_IOException() {
		try (MockedStatic<Files> mockedFiles = Mockito.mockStatic(Files.class)) {
			mockedFiles.when(() -> Files.writeString(Mockito.any(), Mockito.any())).thenThrow(IOException.class);
			assertThrows(MojoExecutionException.class,
					() -> generator.generateHtmlReport(documents, new SilentLog(), Paths.get("target/sapl-coverage"),
							POLICY_SET_HIT_RATIO, POLICY_HIT_RATIO, POLICY_CONDITION_HIT_RATIO));
		}
	}

	@Test
	void test_fileWithInvalidPath() {
		try (MockedStatic<Files> mockedFiles = Mockito.mockStatic(Files.class)) {
			mockedFiles.when(() -> Files.writeString(Mockito.any(), Mockito.any())).thenReturn(Path.of(""));
			mockedFiles.when(() -> Files.readAllLines(Mockito.any())).thenReturn(List.of(""));
			mockedFiles.when(() -> Files.copy(Mockito.any(), Mockito.any())).thenReturn(0L);

			Path mockedPath = Mockito.mock(Path.class);
			Mockito.when(mockedPath.getFileName()).thenReturn(null);
			var document = new SaplDocumentCoverageInformation(mockedPath, 1);
			documents = List.of(document);
			assertDoesNotThrow(
					() -> generator.generateHtmlReport(documents, new SilentLog(), Paths.get("target/sapl-coverage"),
							POLICY_SET_HIT_RATIO, POLICY_HIT_RATIO, POLICY_CONDITION_HIT_RATIO));
		}
	}
>>>>>>> 3ec73513

}<|MERGE_RESOLUTION|>--- conflicted
+++ resolved
@@ -1,7 +1,5 @@
 /*
- * Copyright (C) 2017-2023 Dominic Heutelbeck (dominic@heutelbeck.com)
- *
- * SPDX-License-Identifier: Apache-2.0
+ * Copyright © 2023 Dominic Heutelbeck (dominic@heutelbeck.com)
  *
  * Licensed under the Apache License, Version 2.0 (the "License");
  * you may not use this file except in compliance with the License.
@@ -32,6 +30,7 @@
 import java.util.List;
 
 import org.apache.maven.plugin.MojoExecutionException;
+import org.apache.maven.plugin.testing.SilentLog;
 import org.junit.jupiter.api.AfterEach;
 import org.junit.jupiter.api.BeforeEach;
 import org.junit.jupiter.api.Test;
@@ -47,111 +46,6 @@
 
 class HtmlLineCoverageReportGeneratorTests {
 
-<<<<<<< HEAD
-    private Path base;
-
-    private static final float POLICY_SET_HIT_RATIO       = 100;
-    private static final float POLICY_HIT_RATIO           = 66.6f;
-    private static final float POLICY_CONDITION_HIT_RATIO = 43.9f;
-
-    private HtmlLineCoverageReportGenerator generator;
-
-    private Collection<SaplDocumentCoverageInformation> documents;
-
-    @BeforeEach
-    void setup() {
-        base = Paths.get("target/sapl-coverage/html");
-        TestFileHelper.deleteDirectory(base.toFile());
-
-        var document = new SaplDocumentCoverageInformation(Paths.get("target/classes/policies/policy_1.sapl"), 12);
-        document.markLine(1, LineCoveredValue.IRRELEVANT, 0, 0);
-        document.markLine(2, LineCoveredValue.IRRELEVANT, 0, 0);
-        document.markLine(3, LineCoveredValue.FULLY, 1, 1);
-        document.markLine(4, LineCoveredValue.FULLY, 1, 1);
-        document.markLine(5, LineCoveredValue.IRRELEVANT, 0, 0);
-        document.markLine(6, LineCoveredValue.FULLY, 1, 1);
-        document.markLine(7, LineCoveredValue.IRRELEVANT, 0, 0);
-        document.markLine(8, LineCoveredValue.FULLY, 1, 1);
-        document.markLine(9, LineCoveredValue.IRRELEVANT, 0, 0);
-        document.markLine(10, LineCoveredValue.PARTLY, 1, 2);
-        document.markLine(11, LineCoveredValue.NEVER, 0, 2);
-        document.markLine(12, LineCoveredValue.NEVER, 0, 2);
-        documents = List.of(document);
-
-        generator = new HtmlLineCoverageReportGenerator();
-    }
-
-    @AfterEach
-    void cleanUp() {
-        TestFileHelper.deleteDirectory(base.toFile());
-    }
-
-    @Test
-    void test() throws MojoExecutionException {
-
-        generator.generateHtmlReport(documents, Paths.get("target/sapl-coverage"), POLICY_SET_HIT_RATIO,
-                POLICY_HIT_RATIO, POLICY_CONDITION_HIT_RATIO);
-
-        assertEquals(Boolean.TRUE, base.resolve("assets/favicon.png").toFile().exists());
-        assertEquals(Boolean.TRUE, base.resolve("assets/logo-header.png").toFile().exists());
-        assertEquals(Boolean.TRUE, base.resolve("assets/main.css").toFile().exists());
-        assertEquals(Boolean.TRUE, base.resolve("policies/policy_1.sapl.html").toFile().exists());
-        assertEquals(Boolean.TRUE, base.resolve("index.html").toFile().exists());
-    }
-
-    @Test
-    void whenUnknownLineCoveredValue_testExceptionsAreThrown() {
-
-        try (MockedStatic<LineCoveredValue> x = mockStatic(LineCoveredValue.class)) {
-            LineCoveredValue badApple = mock(LineCoveredValue.class);
-            when(badApple.ordinal()).thenReturn(4);
-            when(LineCoveredValue.values()).thenReturn(new LineCoveredValue[] { LineCoveredValue.FULLY,
-                    LineCoveredValue.PARTLY, LineCoveredValue.NEVER, LineCoveredValue.IRRELEVANT, badApple });
-
-            try (MockedConstruction<SaplDocumentLineCoverageInformation> mocked = Mockito.mockConstruction(
-                    SaplDocumentLineCoverageInformation.class,
-                    (mock, context) -> when(mock.getCoveredValue()).thenReturn(badApple))) {
-                base = Paths.get("target/sapl-coverage/html");
-                TestFileHelper.deleteDirectory(base.toFile());
-
-                var document = new SaplDocumentCoverageInformation(Paths.get("target/classes/policies/policy_1.sapl"),
-                        12);
-                document.markLine(1, LineCoveredValue.IRRELEVANT, 0, 0);
-                documents = List.of(document);
-                generator = new HtmlLineCoverageReportGenerator();
-                var path = Paths.get("target/sapl-coverage");
-                assertThrows(SaplTestException.class, () -> generator.generateHtmlReport(documents, path,
-                        POLICY_SET_HIT_RATIO, POLICY_HIT_RATIO, POLICY_CONDITION_HIT_RATIO));
-            }
-        }
-    }
-
-    @Test
-    void test_readFileFromClasspath_IOException() {
-        try (MockedStatic<Files> mockedFiles = Mockito.mockStatic(Files.class)) {
-            mockedFiles.when(() -> Files.writeString(Mockito.any(), Mockito.any())).thenThrow(IOException.class);
-            assertThrows(MojoExecutionException.class,
-                    () -> generator.generateHtmlReport(documents, Paths.get("target/sapl-coverage"),
-                            POLICY_SET_HIT_RATIO, POLICY_HIT_RATIO, POLICY_CONDITION_HIT_RATIO));
-        }
-    }
-
-    @Test
-    void test_fileWithInvalidPath() {
-        try (MockedStatic<Files> mockedFiles = Mockito.mockStatic(Files.class)) {
-            mockedFiles.when(() -> Files.writeString(Mockito.any(), Mockito.any())).thenReturn(Path.of(""));
-            mockedFiles.when(() -> Files.readAllLines(Mockito.any())).thenReturn(List.of(""));
-            mockedFiles.when(() -> Files.copy(Mockito.any(), Mockito.any())).thenReturn(0L);
-
-            Path mockedPath = Mockito.mock(Path.class);
-            Mockito.when(mockedPath.getFileName()).thenReturn(null);
-            var document = new SaplDocumentCoverageInformation(mockedPath, 1);
-            documents = List.of(document);
-            assertDoesNotThrow(() -> generator.generateHtmlReport(documents, Paths.get("target/sapl-coverage"),
-                    POLICY_SET_HIT_RATIO, POLICY_HIT_RATIO, POLICY_CONDITION_HIT_RATIO));
-        }
-    }
-=======
 	private Path base;
 
 	private static final float POLICY_SET_HIT_RATIO = 100;
@@ -257,6 +151,5 @@
 							POLICY_SET_HIT_RATIO, POLICY_HIT_RATIO, POLICY_CONDITION_HIT_RATIO));
 		}
 	}
->>>>>>> 3ec73513
 
 }