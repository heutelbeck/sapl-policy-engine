--- conflicted
+++ resolved
@@ -1,7 +1,5 @@
 /*
- * Copyright (C) 2017-2023 Dominic Heutelbeck (dominic@heutelbeck.com)
- *
- * SPDX-License-Identifier: Apache-2.0
+ * Copyright © 2023 Dominic Heutelbeck (dominic@heutelbeck.com)
  *
  * Licensed under the Apache License, Version 2.0 (the "License");
  * you may not use this file except in compliance with the License.
@@ -17,31 +15,6 @@
  */
 package io.sapl.mavenplugin.test.coverage.report.html;
 
-<<<<<<< HEAD
-import static j2html.TagCreator.a;
-import static j2html.TagCreator.attrs;
-import static j2html.TagCreator.body;
-import static j2html.TagCreator.div;
-import static j2html.TagCreator.each;
-import static j2html.TagCreator.h1;
-import static j2html.TagCreator.head;
-import static j2html.TagCreator.html;
-import static j2html.TagCreator.img;
-import static j2html.TagCreator.li;
-import static j2html.TagCreator.link;
-import static j2html.TagCreator.main;
-import static j2html.TagCreator.meta;
-import static j2html.TagCreator.nav;
-import static j2html.TagCreator.ol;
-import static j2html.TagCreator.p;
-import static j2html.TagCreator.rawHtml;
-import static j2html.TagCreator.script;
-import static j2html.TagCreator.textarea;
-import static j2html.TagCreator.title;
-
-import java.io.BufferedReader;
-=======
->>>>>>> 3ec73513
 import java.io.IOException;
 import java.io.InputStream;
 import java.nio.file.Files;
@@ -61,329 +34,16 @@
 import org.thymeleaf.spring6.SpringTemplateEngine;
 import org.thymeleaf.templateresolver.ClassLoaderTemplateResolver;
 
-import org.apache.maven.plugin.MojoExecutionException;
-
 import io.sapl.mavenplugin.test.coverage.PathHelper;
 import io.sapl.mavenplugin.test.coverage.SaplTestException;
 import io.sapl.mavenplugin.test.coverage.report.model.LineCoveredValue;
 import io.sapl.mavenplugin.test.coverage.report.model.SaplDocumentCoverageInformation;
-<<<<<<< HEAD
-import j2html.attributes.Attribute;
-import j2html.tags.ContainerTag;
-import j2html.tags.EmptyTag;
-=======
->>>>>>> 3ec73513
 import lombok.Data;
 import lombok.NonNull;
 import lombok.RequiredArgsConstructor;
 
 public class HtmlLineCoverageReportGenerator {
 
-<<<<<<< HEAD
-    private static final String ANONYMOUS            = "anonymous";
-    private static final String CROSSORIGIN          = "crossorigin";
-    private static final String INTEGRITY            = "integrity";
-    private static final String ASSETS               = "assets";
-    private static final String CARD_BODY            = "card-body";
-    private static final String SAPL_COVERAGE_REPORT = "SAPL Coverage Report";
-    private static final String STYLESHEET           = "stylesheet";
-
-    public Path generateHtmlReport(Collection<SaplDocumentCoverageInformation> documents, Path basedir,
-            float policySetHitRatio, float policyHitRatio, float policyConditionHitRatio)
-            throws MojoExecutionException {
-        Path index;
-        try {
-            index = generateMainSite(policySetHitRatio, policyHitRatio, policyConditionHitRatio, documents, basedir);
-
-            generateCustomCSS(basedir);
-
-            copyAssets(basedir);
-
-            for (var doc : documents) {
-                generatePolicySite(doc, basedir);
-            }
-        } catch (IOException e) {
-            throw new MojoExecutionException("Error while using the filesystem", e);
-        }
-        return index;
-
-    }
-
-    private Path generateMainSite(float policySetHitRatio, float policyHitRatio, float policyConditionHitRatio,
-            Collection<SaplDocumentCoverageInformation> documents, Path basedir) throws IOException {
-
-        // @formatter:off
-		ContainerTag<?> mainSite =
-			html(
-				head(
-					meta().withCharset("utf-8"),
-					meta().withName("viewport").withContent("width=device-width, initial-scale=1, shrink-to-fit=no"),
-					getBootstrapCss(),
-					link().withRel(STYLESHEET).withHref("assets/main.css"),
-					link().withRel("icon").withHref("assets/favicon.png").withType("image/png"),
-					title(SAPL_COVERAGE_REPORT)),
-				body(
-					main(
-						attrs("#main.content"),
-						nav(
-							a(
-								img()
-									.withSrc("assets/logo-header.png")
-									.withStyle("display: inline-block; height: 60px; margin-right: 10px")
-							)
-								.withClass("navbar-brand")
-								.withHref("#")
-						)
-							.withClass("navbar navbar-light")
-							.withStyle("background-color: #20232a"),
-						h1(SAPL_COVERAGE_REPORT).withStyle("padding: 1.25rem;"),
-
-						div(
-							div("SAPL Coverage Ratio").withClass("card-header"),
-							div(
-								p("PolicySet Hit Ratio: " + policySetHitRatio + "%"),
-								p("Policy Hit Ratio: " + policyHitRatio + "%"),
-								p("PolicyCondition Hit Ratio: " + policyConditionHitRatio + "%")
-							).withClass(CARD_BODY)
-						).withClass("card").withStyle("padding: 1.25rem"),
-
-						div(
-							div("Show coverage per SAPL document").withClass("card-header"),
-							div(
-								div(
-									each(
-										documents,
-										document -> {
-											var filename = document.getPathToDocument().getFileName() != null ? document.getPathToDocument().getFileName().toString() : "";
-											return a(filename)
-													.withHref("policies/" + filename + ".html")
-													.withClass("list-group-item list-group-item-action");
-										}
-									)
-								).withClass("list-group")
-							).withClass(CARD_BODY)
-						).withClass("card").withStyle("padding: 1.25rem")
-					),
-					getJquery(),
-					getPopper(),
-					getBootstrapJs()
-				)
-			);
-		// @formatter:on
-
-        Path filePath = basedir.resolve("html").resolve("index.html");
-        createFile(filePath, mainSite.render());
-        return filePath;
-    }
-
-    private void generateCustomCSS(Path basedir) throws IOException {
-        String css     = """
-                .coverage-green span { background-color: #ccffcc; }
-                .coverage-yellow span { background-color: #ffffcc; }
-                .coverage-red span { background-color: #ffaaaa; }
-                .CodeMirror { height: calc(100% - 50px) !important; }
-                """;
-        Path   cssPath = basedir.resolve("html").resolve(ASSETS).resolve("main.css");
-        createFile(cssPath, css);
-    }
-
-    private void generatePolicySite(SaplDocumentCoverageInformation document, Path basedir) throws IOException {
-
-        List<String> lines = readPolicyDocument(document.getPathToDocument());
-
-        List<HtmlPolicyLineModel> models = createHtmlPolicyLineModel(lines, document);
-
-        Path            filename   = document.getPathToDocument().getFileName();
-        ContainerTag<?> policySite = createPolicySiteCodeMirror(filename != null ? filename.toString() : "", models);
-
-        Path policyPath = basedir.resolve("html").resolve("policies").resolve(filename + ".html");
-        createFile(policyPath, policySite.renderFormatted());
-    }
-
-    private ContainerTag<?> createPolicySiteCodeMirror(String filename, List<HtmlPolicyLineModel> models)
-            throws IOException {
-
-        StringBuilder wholeTextOfPolicy                         = new StringBuilder();
-        StringBuilder htmlReportCodeMirrorJSLineClassStatements = new StringBuilder("\n");
-        for (int i = 0; i < models.size(); i++) {
-            var model = models.get(i);
-            wholeTextOfPolicy.append(model.getLineContent()).append('\n');
-            htmlReportCodeMirrorJSLineClassStatements
-                    .append(String.format("editor.addLineClass(%s, \"text\", \"%s\");%n", i, model.getCssClass()));
-            if (model.getPopoverContent() != null) {
-                htmlReportCodeMirrorJSLineClassStatements.append(String.format(
-                        "editor.getDoc().markText({line:%s,ch:0},{line:%s,ch:%d},{attributes: { \"data-toggle\": \"popover\", \"data-trigger\": \"hover\", \"data-placement\": \"top\", \"data-content\": \"%s\" }})%n",
-                        i, i, model.getLineContent().toCharArray().length, model.getPopoverContent()));
-            }
-        }
-
-        String htmlReportCodeMirrorJsTemplate = readFileFromClasspath("scripts/html-report-codemirror-template.js");
-        String htmlReportCoreMirrorJS         = htmlReportCodeMirrorJsTemplate.replace("{{replacement}}",
-                Stream.of(htmlReportCodeMirrorJSLineClassStatements).collect(Collectors.joining()));
-
-        // @formatter:off
-		return html(
-			    head(
-			        title(SAPL_COVERAGE_REPORT),
-			    	meta().withCharset("utf-8"),
-			    	meta().withName("viewport").withContent("width=device-width, initial-scale=1, shrink-to-fit=no"),
-					getBootstrapCss(),
-			        link().withRel(STYLESHEET).withHref("../assets/main.css"),
-			        link().withRel(STYLESHEET).withHref("../assets/codemirror.css"),
-			        script().withSrc("../assets/require.js")
-			        ),
-			    body(
-			        main(attrs("#main.content"),
-	        			nav(
-        					ol(
-    							li(
-									a("Home").withHref("../index.html")
-								).withClass("breadcrumb-item"),
-    							li(
-									filename
-								).withClass("breadcrumb-item active").attr(new Attribute("aria-current", "page"))
-							).withClass("breadcrumb")
-    					).attr(new Attribute("aria-label", "breadcrumb")),
-			            div(
-		            		h1(filename).withStyle("margin-bottom: 2vw"),
-		            		textarea(wholeTextOfPolicy.toString()).withId("policyTextArea")
-	            		).withClass(CARD_BODY).withStyle("height: 80%")
-			        ).withStyle("height: 100vh"),
-	        		script().with(rawHtml(htmlReportCoreMirrorJS))
-			    )
-			);
-		// @formatter:on
-
-    }
-
-    private List<HtmlPolicyLineModel> createHtmlPolicyLineModel(List<String> lines,
-            SaplDocumentCoverageInformation document) {
-        List<HtmlPolicyLineModel> models = new LinkedList<>();
-
-        for (int i = 0; i < lines.size(); i++) {
-            var model = new HtmlPolicyLineModel();
-            model.setLineContent(lines.get(i));
-            var line         = document.getLine(i + 1);
-            var coveredValue = line.getCoveredValue();
-            assertValidCoveredValue(coveredValue);
-            switch (coveredValue) {
-            case FULLY -> model.setCssClass("coverage-green");
-            case NEVER -> model.setCssClass("coverage-red");
-            case PARTLY -> {
-                model.setCssClass("coverage-yellow");
-                model.setPopoverContent(String.format("%d of %d branches covered", line.getCoveredBranches(),
-                        line.getBranchesToCover()));
-            }
-            default -> model.setCssClass("");
-            }
-            models.add(model);
-        }
-        return models;
-    }
-
-    private void copyAssets(Path basedir) throws IOException {
-        Path logoHeaderPath = basedir.resolve("html").resolve(ASSETS).resolve("logo-header.png");
-        var  logoSourcePath = getClass().getClassLoader().getResourceAsStream("images/logo-header.png");
-        copyFile(logoSourcePath, logoHeaderPath);
-
-        Path faviconPath       = basedir.resolve("html").resolve(ASSETS).resolve("favicon.png");
-        var  faviconSourcePath = getClass().getClassLoader().getResourceAsStream("images/favicon.png");
-        copyFile(faviconSourcePath, faviconPath);
-
-        Path requireJSTargetPath = basedir.resolve("html").resolve(ASSETS).resolve("require.js");
-        var  requireJS           = getClass().getClassLoader().getResourceAsStream("scripts/require.js");
-        copyFile(requireJS, requireJSTargetPath);
-
-        Path saplCodeMirrorModeJSTargetPath = basedir.resolve("html").resolve(ASSETS).resolve("sapl-mode.js");
-        var  saplCodeMirrorModeJS           = getClass().getClassLoader()
-                .getResourceAsStream("dependency-resources/sapl-mode.js");
-        copyFile(saplCodeMirrorModeJS, saplCodeMirrorModeJSTargetPath);
-
-        Path saplCodeMirrorSimpleAddonTargetPath = basedir.resolve("html").resolve(ASSETS).resolve("codemirror")
-                .resolve("addon").resolve("mode").resolve("simple.js");
-        var  saplCodeMirrorSimpleAddon           = getClass().getClassLoader().getResourceAsStream("scripts/simple.js");
-        copyFile(saplCodeMirrorSimpleAddon, saplCodeMirrorSimpleAddonTargetPath);
-
-        Path saplCodeMirrorJsTargetPath = basedir.resolve("html").resolve(ASSETS).resolve("codemirror").resolve("lib")
-                .resolve("codemirror.js");
-        var  saplCodeMirrorJs           = getClass().getClassLoader().getResourceAsStream("scripts/codemirror.js");
-        copyFile(saplCodeMirrorJs, saplCodeMirrorJsTargetPath);
-
-        Path saplCodeMirrorCssTargetPath = basedir.resolve("html").resolve(ASSETS).resolve("codemirror.css");
-        var  saplCodeMirrorCss           = getClass().getClassLoader().getResourceAsStream("scripts/codemirror.css");
-        copyFile(saplCodeMirrorCss, saplCodeMirrorCssTargetPath);
-    }
-
-    private String readFileFromClasspath(String filename) throws IOException {
-        var    stream = getClass().getClassLoader().getResourceAsStream((filename));
-        String fileContent;
-        try (BufferedReader reader = new BufferedReader(new InputStreamReader(stream, StandardCharsets.UTF_8))) {
-            fileContent = reader.lines().collect(Collectors.joining("\n"));
-        }
-        return fileContent;
-    }
-
-    private List<String> readPolicyDocument(Path filePath) throws IOException {
-        return Files.readAllLines(filePath);
-    }
-
-    private void createFile(Path filePath, String content) throws IOException {
-        PathHelper.createFile(filePath);
-        Files.writeString(filePath, content);
-    }
-
-    private void copyFile(InputStream source, Path target) throws IOException {
-        PathHelper.createParentDirs(target);
-        Files.copy(source, target, StandardCopyOption.REPLACE_EXISTING);
-    }
-
-    private ContainerTag<?> getJquery() {
-        return script().withSrc("https://code.jquery.com/jquery-3.2.1.slim.min.js")
-                .attr(new Attribute(INTEGRITY,
-                        "sha384-KJ3o2DKtIkvYIK3UENzmM7KCkRr/rE9/Qpg6aAZGJwFDMVNA/GpGFF93hXpG5KkN"))
-                .attr(new Attribute(CROSSORIGIN, ANONYMOUS));
-    }
-
-    private ContainerTag<?> getPopper() {
-        return script().withSrc("https://cdnjs.cloudflare.com/ajax/libs/popper.js/1.12.9/umd/popper.min.js")
-                .attr(new Attribute(INTEGRITY,
-                        "sha384-ApNbgh9B+Y1QKtv3Rn7W3mgPxhU9K/ScQsAP7hUibX39j7fakFPskvXusvfa0b4Q"))
-                .attr(new Attribute(CROSSORIGIN, ANONYMOUS));
-    }
-
-    private ContainerTag<?> getBootstrapJs() {
-        return script().withSrc("https://maxcdn.bootstrapcdn.com/bootstrap/4.0.0/js/bootstrap.min.js")
-                .attr(new Attribute(INTEGRITY,
-                        "sha384-JZR6Spejh4U02d8jOt6vLEHfe/JQGiRRSQQxSfFWpi1MquVdAyjUar5+76PVCmYl"))
-                .attr(new Attribute(CROSSORIGIN, ANONYMOUS));
-    }
-
-    private EmptyTag<?> getBootstrapCss() {
-        return link().withRel(STYLESHEET)
-                .withHref("https://maxcdn.bootstrapcdn.com/bootstrap/4.0.0/css/bootstrap.min.css")
-                .attr(new Attribute(INTEGRITY,
-                        "sha384-Gn5384xqQ1aoWXA+058RXPxPg6fy4IWvTNh0E263XmFcJlSAwiGgFAW/dAiS6JXm"))
-                .attr(new Attribute(CROSSORIGIN, ANONYMOUS));
-    }
-
-    private void assertValidCoveredValue(LineCoveredValue coveredValue) {
-        if (coveredValue == LineCoveredValue.FULLY || coveredValue == LineCoveredValue.PARTLY
-                || coveredValue == LineCoveredValue.NEVER || coveredValue == LineCoveredValue.IRRELEVANT)
-            return;
-        throw new SaplTestException("Unexpected enum value: " + coveredValue);
-    }
-
-    @Data
-    static class HtmlPolicyLineModel {
-
-        String lineContent;
-
-        String cssClass;
-
-        String popoverContent;
-
-    }
-=======
 	public Path generateHtmlReport(Collection<SaplDocumentCoverageInformation> documents, Log log, Path baseDir,
 			float policySetHitRatio, float policyHitRatio, float policyConditionHitRatio)
 			throws MojoExecutionException {
@@ -580,6 +240,5 @@
 		@NonNull
 		Path targetPath;
 	}
->>>>>>> 3ec73513
 
 }