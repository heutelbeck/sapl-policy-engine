--- conflicted
+++ resolved
@@ -23,11 +23,7 @@
 	<parent>
 		<groupId>io.sapl</groupId>
 		<artifactId>sapl-policy-engine</artifactId>
-<<<<<<< HEAD
 		<version>2.0.1-SNAPSHOT</version>
-=======
-		<version>2.1.0-SNAPSHOT</version>
->>>>>>> 8b2369b5
 	</parent>
 	<artifactId>sapl-maven-plugin</artifactId>
 	<name>SAPL Maven Plugin</name>
@@ -73,8 +69,8 @@
 			<groupId>org.glassfish.jaxb</groupId>
 			<artifactId>jaxb-runtime</artifactId>
 		</dependency>
-		
-		
+
+
 		<!-- SAPL -->
 		<dependency>
 			<groupId>${project.groupId}</groupId>
@@ -102,7 +98,7 @@
 			<artifactId>j2html</artifactId>
 			<version>1.4.0</version>
 		</dependency>
-		   		
+
 		<!-- Testing -->
 		<dependency>
 			<groupId>org.junit.jupiter</groupId>
@@ -161,10 +157,10 @@
 					</execution>
 				</executions>
 			</plugin>
-			
-        	<!-- 
-        		The CSS and JS resources of the xtext web dependency have to copied 
-				to the matching frontend folder CSS and images are hard coded into the HTML 
+
+        	<!--
+        		The CSS and JS resources of the xtext web dependency have to copied
+				to the matching frontend folder CSS and images are hard coded into the HTML
 				template of the webcomponent JS file
 			 -->
 
