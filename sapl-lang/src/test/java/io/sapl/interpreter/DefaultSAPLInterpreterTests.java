--- conflicted
+++ resolved
@@ -126,12 +126,7 @@
         functionCtx.loadLibrary(SimpleFunctionLibrary.class);
         functionCtx.loadLibrary(FilterFunctionLibrary.class);
         functionCtx.loadLibrary(StandardFunctionLibrary.class);
-<<<<<<< HEAD
-        variables = new HashMap<String, JsonNode>();
-=======
         variables = new HashMap<>();
-
->>>>>>> c0a1eacd
     }
 
     @Test
