/*
 * Copyright © 2017-2021 Dominic Heutelbeck (dominic@heutelbeck.com)
 *
 * Licensed under the Apache License, Version 2.0 (the "License");
 * you may not use this file except in compliance with the License.
 * You may obtain a copy of the License at
 *
 *     http://www.apache.org/licenses/LICENSE-2.0
 *
 * Unless required by applicable law or agreed to in writing, software
 * distributed under the License is distributed on an "AS IS" BASIS,
 * WITHOUT WARRANTIES OR CONDITIONS OF ANY KIND, either express or implied.
 * See the License for the specific language governing permissions and
 * limitations under the License.
 */
package io.sapl.interpreter.pip;

import com.fasterxml.jackson.databind.JsonNode;
import io.sapl.api.interpreter.PolicyEvaluationException;
import io.sapl.api.interpreter.Val;
import io.sapl.api.pip.Attribute;
import io.sapl.api.pip.PolicyInformationPoint;
import io.sapl.grammar.sapl.Arguments;
import io.sapl.grammar.sapl.Expression;
import io.sapl.interpreter.EvaluationContext;
import io.sapl.interpreter.InitializationException;
import io.sapl.interpreter.validation.IllegalParameterType;
import io.sapl.interpreter.validation.ParameterTypeValidator;
import lombok.AllArgsConstructor;
import lombok.Data;
import lombok.NoArgsConstructor;
import lombok.NonNull;
import reactor.core.publisher.Flux;

import java.lang.reflect.InvocationTargetException;
import java.lang.reflect.Method;
import java.lang.reflect.Parameter;
import java.lang.reflect.ParameterizedType;
import java.lang.reflect.Type;
import java.util.Collection;
import java.util.Collections;
import java.util.HashMap;
import java.util.HashSet;
import java.util.LinkedList;
import java.util.Map;

/**
 * This Class holds the different attribute finders and PIPs as a context during
 * evaluation.
 */
@NoArgsConstructor
public class AnnotationAttributeContext implements AttributeContext {

<<<<<<< HEAD
    private static final int REQUIRED_NUMBER_OF_PARAMETERS = 2;
    private static final String NAME_DELIMITER = ".";
    private static final String ATTRIBUTE_NAME_COLLISION_PIP_CONTAINS_MULTIPLE_ATTRIBUTE_METHODS_WITH_NAME = "Attribute name collision. PIP contains multiple attribute methods with name %s";
    private static final String CLASS_HAS_NO_POLICY_INFORMATION_POINT_ANNOTATION = "Provided class has no @PolicyInformationPoint annotation.";
    private static final String UNKNOWN_ATTRIBUTE = "Unknown attribute %s";
    private static final String BAD_NUMBER_OF_PARAMETERS = "Bad number of parameters for attribute finder. Attribute finders are supposed to have at least one Val and one Map<String, JsonNode> as parameters. The method had %d parameters";
    private static final String FIRST_PARAMETER_OF_METHOD_MUST_BE_A_VALUE = "First parameter of method must be a Value. Was: %s";
    private static final String ADDITIONAL_PARAMETER_OF_METHOD_MUST_BE_A_FLUX_OF_VALUES = "Additional parameters of the method must be Flux<Val>. Was: %s.";
    private static final String SECOND_PARAMETER_OF_METHOD_MUST_BE_A_MAP = "Second parameter of method must be a Map<String, JsonNode>. Was: %s";
    private static final String RETURN_TYPE_MUST_BE_FLUX_OF_VALUES = "The return type of an attribute finder must be Flux<Val>. Was: %s";

    private final Map<String, Collection<String>> attributeNamesByPipName = new HashMap<>();
    private final Map<String, AttributeFinderMetadata> attributeMetadataByAttributeName = new HashMap<>();
    private final Collection<PolicyInformationPointDocumentation> pipDocumentations = new LinkedList<>();

    /**
     * Create the attribute context from a list of PIPs
     *
     * @param policyInformationPoints a list of PIPs
     * @throws InitializationException when loading the PIPs fails
     */
    public AnnotationAttributeContext(Object... policyInformationPoints) throws InitializationException {
        for (Object pip : policyInformationPoints) {
            loadPolicyInformationPoint(pip);
        }
    }

    @Override
    @SuppressWarnings("unchecked")
    public Flux<Val> evaluate(String attribute, Val value, EvaluationContext ctx, Arguments arguments) {
        final AttributeFinderMetadata metadata = attributeMetadataByAttributeName.get(attribute);
        if (metadata == null) {
            return Flux.just(Val.error(UNKNOWN_ATTRIBUTE, attribute));
        }

        final Object pip = metadata.getPolicyInformationPoint();
        final Method method = metadata.getFunction();
        boolean hasLeftHandValue = metadata.leftHandValue;
        boolean hasVariableMap = metadata.variableMap;
        int parameterCount = metadata.parameterCount;

        try {
            if (parameterCount == 0) {
                return (Flux<Val>) method.invoke(pip);
            }

            int argumentSize = arguments == null ? 0 : arguments.getArgs().size();
            int standardArgumentSize = 0;
            if (hasLeftHandValue) standardArgumentSize++;
            if (hasVariableMap) standardArgumentSize++;

            Object[] argObjects = new Object[argumentSize + standardArgumentSize];
            int i = 0;

            if (hasLeftHandValue) {
                argObjects[i++] = value;
                final Parameter firstParameter = method.getParameters()[0];
                ParameterTypeValidator.validateType(value, firstParameter);
            }

            if (hasVariableMap)
                argObjects[i++] = ctx.getVariableCtx().getVariables();

            if (argumentSize > 0) {
                for (Expression argument : arguments.getArgs()) {
                    argObjects[i++] = argument.evaluate(ctx, Val.UNDEFINED);
                }
            }

            return (Flux<Val>) method.invoke(pip, argObjects);

        } catch (PolicyEvaluationException | IllegalAccessException | IllegalArgumentException
                | InvocationTargetException | IllegalParameterType e) {
            e.printStackTrace();
            log.error(e.getMessage());
            return Flux.just(Val.error(e));
        }
    }

    @Override
    public final void loadPolicyInformationPoint(Object pip) throws InitializationException {
        final Class<?> clazz = pip.getClass();

        final PolicyInformationPoint pipAnnotation = clazz.getAnnotation(PolicyInformationPoint.class);

        if (pipAnnotation == null) {
            throw new InitializationException(CLASS_HAS_NO_POLICY_INFORMATION_POINT_ANNOTATION);
        }

        String pipName = pipAnnotation.name();
        if (pipName.isEmpty()) {
            pipName = clazz.getSimpleName();
        }
        attributeNamesByPipName.put(pipName, new HashSet<>());
        PolicyInformationPointDocumentation pipDocs = new PolicyInformationPointDocumentation(pipName,
                pipAnnotation.description(), pip);

        pipDocs.setName(pipName);
        for (Method method : clazz.getDeclaredMethods()) {
            if (method.isAnnotationPresent(Attribute.class)) {
                importAttribute(pip, pipName, pipDocs, method);
            }
        }
        pipDocumentations.add(pipDocs);

    }

    private void importAttribute(Object policyInformationPoint, String pipName,
                                 PolicyInformationPointDocumentation pipDocs, Method method) throws InitializationException {

        final Attribute attAnnotation = method.getAnnotation(Attribute.class);

        String attName = attAnnotation.name();
        if (attName.isEmpty()) {
            attName = method.getName();
        }


        int parameterCount = method.getParameterCount();
        boolean hasLeftHandValue = false;
        boolean hasVariableMap = false;

        if (parameterCount != 0) {
            int customArgumentStartNumber = 0;

            var firstParamIsLeftHandValue = isLeftHandValue(method, 0);
            if (firstParamIsLeftHandValue) {  //environment attribute without left-hand value
                hasLeftHandValue = true;
                var secondParamIsVariableMap = isVariableMap(method, 1);

                if (secondParamIsVariableMap) {
                    validateMapArgumentType(method, 1);
                    hasVariableMap = true;
                }

                customArgumentStartNumber = secondParamIsVariableMap ? 2 : 1;

            } else {
                var firstParamIsVariableMap = isVariableMap(method, 0);
                if (firstParamIsVariableMap) {
                    validateMapArgumentType(method, 0);
                    hasVariableMap = true;
                }


                customArgumentStartNumber = firstParamIsVariableMap ? 1 : 0;
            }

            final Class<?>[] parameterTypes = method.getParameterTypes();
            final Type[] genericTypes = method.getGenericParameterTypes();

            for (int i = customArgumentStartNumber; i < parameterTypes.length; i++) {
                if (!Flux.class.isAssignableFrom(parameterTypes[i])) {
                    throw new InitializationException(ADDITIONAL_PARAMETER_OF_METHOD_MUST_BE_A_FLUX_OF_VALUES,
                            parameterTypes[i]);
                }
                final Type fluxContentType = ((ParameterizedType) genericTypes[i]).getActualTypeArguments()[0];
                if (!Val.class.isAssignableFrom((Class<?>) fluxContentType)) {
                    throw new InitializationException(ADDITIONAL_PARAMETER_OF_METHOD_MUST_BE_A_FLUX_OF_VALUES,
                            genericTypes[i]);
                }
            }
        }

        validateReturnType(method);

        if (pipDocs.documentation.containsKey(attName)) {
            throw new InitializationException(
                    ATTRIBUTE_NAME_COLLISION_PIP_CONTAINS_MULTIPLE_ATTRIBUTE_METHODS_WITH_NAME, attName);
        }

        pipDocs.documentation.put(attName, attAnnotation.docs());

        attributeMetadataByAttributeName.put(fullName(pipName, attName),
                new AttributeFinderMetadata(policyInformationPoint, method, hasLeftHandValue, hasVariableMap, parameterCount));

        attributeNamesByPipName.get(pipName).add(attName);
    }

    private void validateReturnType(Method method) throws InitializationException {
        final Class<?> returnType = method.getReturnType();
        final Type genericReturnType = method.getGenericReturnType();
        if (!(genericReturnType instanceof ParameterizedType)) {
            throw new InitializationException(RETURN_TYPE_MUST_BE_FLUX_OF_VALUES, returnType.getName());
        }

        final Class<?> returnTypeArgument = (Class<?>) ((ParameterizedType) genericReturnType)
                .getActualTypeArguments()[0];
        if (!Flux.class.isAssignableFrom(returnType) || !Val.class.isAssignableFrom(returnTypeArgument)) {
            throw new InitializationException(RETURN_TYPE_MUST_BE_FLUX_OF_VALUES,
                    returnType.getName() + "<" + returnTypeArgument.getName() + ">");
        }
    }


    private void validateMapArgumentType(Method method, int variableMapParameter) throws InitializationException {
        final Class<?>[] parameterTypes = method.getParameterTypes();
        final Type[] genericTypes = method.getGenericParameterTypes();

        final Class<?> firstTypeArgument = (Class<?>) ((ParameterizedType) genericTypes[variableMapParameter]).getActualTypeArguments()[0];
        final Class<?> secondTypeArgument = (Class<?>) ((ParameterizedType) genericTypes[variableMapParameter]).getActualTypeArguments()[1];

        if (!String.class.isAssignableFrom(firstTypeArgument) || !JsonNode.class.isAssignableFrom(secondTypeArgument)) {
            throw new InitializationException(SECOND_PARAMETER_OF_METHOD_MUST_BE_A_MAP, parameterTypes[variableMapParameter].getName()
                    + "<" + firstTypeArgument.getName() + "," + secondTypeArgument.getName() + ">");
        }
    }

    private boolean isLeftHandValue(Method method, int parameterNumber) {
        final Class<?>[] parameterTypes = method.getParameterTypes();

        return Val.class.isAssignableFrom(parameterTypes[parameterNumber]);
    }

    private boolean isVariableMap(Method method, int parameterNumber) {
        final Class<?>[] parameterTypes = method.getParameterTypes();

        return Map.class.isAssignableFrom(parameterTypes[parameterNumber]);
    }

    private static String fullName(String packageName, String methodName) {
        return packageName + NAME_DELIMITER + methodName;
    }

    @Override
    public Boolean isProvidedFunction(String attribute) {
        return attributeMetadataByAttributeName.containsKey(attribute);
    }

    @Override
    public Collection<PolicyInformationPointDocumentation> getDocumentation() {
        return Collections.unmodifiableCollection(pipDocumentations);
    }

    @Override
    public Collection<String> providedFunctionsOfLibrary(String pipName) {
        Collection<String> pips = attributeNamesByPipName.get(pipName);
        if (pips != null)
            return pips;
        else
            return new HashSet<>();
    }

    /**
     * Metadata for attribute finders.
     */
    @Data
    @AllArgsConstructor
    public static class AttributeFinderMetadata {
        @NonNull
        Object policyInformationPoint;
        @NonNull
        Method function;
        boolean leftHandValue;
        boolean variableMap;
        int parameterCount;

    }

    @Override
    public Collection<String> getAvailableLibraries() {
        return this.attributeNamesByPipName.keySet();
    }
=======
	private static final int REQUIRED_NUMBER_OF_PARAMETERS = 2;

	private static final String NAME_DELIMITER = ".";

	private static final String ATTRIBUTE_NAME_COLLISION_PIP_CONTAINS_MULTIPLE_ATTRIBUTE_METHODS_WITH_NAME = "Attribute name collision. PIP contains multiple attribute methods with name %s";

	private static final String CLASS_HAS_NO_POLICY_INFORMATION_POINT_ANNOTATION = "Provided class has no @PolicyInformationPoint annotation.";

	private static final String UNKNOWN_ATTRIBUTE = "Unknown attribute %s";

	private static final String BAD_NUMBER_OF_PARAMETERS = "Bad number of parameters for attribute finder. Attribute finders are supposed to have at least one Val and one Map<String, JsonNode> as parameters. The method had %d parameters";

	private static final String FIRST_PARAMETER_OF_METHOD_MUST_BE_A_VALUE = "First parameter of method must be a Value. Was: %s";

	private static final String ADDITIONAL_PARAMETER_OF_METHOD_MUST_BE_A_FLUX_OF_VALUES = "Additional parameters of the method must be Flux<Val>. Was: %s.";

	private static final String SECOND_PARAMETER_OF_METHOD_MUST_BE_A_MAP = "Second parameter of method must be a Map<String, JsonNode>. Was: %s";

	private static final String RETURN_TYPE_MUST_BE_FLUX_OF_VALUES = "The return type of an attribute finder must be Flux<Val>. Was: %s";

	private final Map<String, Collection<String>> attributeNamesByPipName = new HashMap<>();

	private final Map<String, AttributeFinderMetadata> attributeMetadataByAttributeName = new HashMap<>();

	private final Collection<PolicyInformationPointDocumentation> pipDocumentations = new LinkedList<>();

	/**
	 * Create the attribute context from a list of PIPs
	 * @param policyInformationPoints a list of PIPs
	 * @throws InitializationException when loading the PIPs fails
	 */
	public AnnotationAttributeContext(Object... policyInformationPoints) throws InitializationException {
		for (Object pip : policyInformationPoints) {
			loadPolicyInformationPoint(pip);
		}
	}

	@Override
	@SuppressWarnings("unchecked")
	public Flux<Val> evaluate(String attribute, Val value, EvaluationContext ctx, Arguments arguments) {
		final AttributeFinderMetadata metadata = attributeMetadataByAttributeName.get(attribute);
		if (metadata == null) {
			return Flux.just(Val.error(UNKNOWN_ATTRIBUTE, attribute));
		}

		final Object pip = metadata.getPolicyInformationPoint();
		final Method method = metadata.getFunction();
		final Parameter firstParameter = method.getParameters()[0];
		try {
			ParameterTypeValidator.validateType(value, firstParameter);
			if (arguments == null) {
				return (Flux<Val>) method.invoke(pip, value, ctx.getVariableCtx().getVariables());
			}
			Object[] argObjects = new Object[arguments.getArgs().size() + 2];
			int i = 0;
			argObjects[i++] = value;
			argObjects[i++] = ctx.getVariableCtx().getVariables();
			for (Expression argument : arguments.getArgs()) {
				argObjects[i++] = argument.evaluate(ctx, Val.UNDEFINED);
			}
			return (Flux<Val>) method.invoke(pip, argObjects);
		}
		catch (PolicyEvaluationException | IllegalAccessException | IllegalArgumentException | InvocationTargetException
				| IllegalParameterType e) {
			return Flux.just(Val.error(e));
		}
	}

	@Override
	public final void loadPolicyInformationPoint(Object pip) throws InitializationException {
		final Class<?> clazz = pip.getClass();

		final PolicyInformationPoint pipAnnotation = clazz.getAnnotation(PolicyInformationPoint.class);

		if (pipAnnotation == null) {
			throw new InitializationException(CLASS_HAS_NO_POLICY_INFORMATION_POINT_ANNOTATION);
		}

		String pipName = pipAnnotation.name();
		if (pipName.isEmpty()) {
			pipName = clazz.getSimpleName();
		}
		attributeNamesByPipName.put(pipName, new HashSet<>());
		PolicyInformationPointDocumentation pipDocs = new PolicyInformationPointDocumentation(pipName,
				pipAnnotation.description(), pip);

		pipDocs.setName(pipName);
		for (Method method : clazz.getDeclaredMethods()) {
			if (method.isAnnotationPresent(Attribute.class)) {
				importAttribute(pip, pipName, pipDocs, method);
			}
		}
		pipDocumentations.add(pipDocs);

	}

	private void importAttribute(Object policyInformationPoint, String pipName,
			PolicyInformationPointDocumentation pipDocs, Method method) throws InitializationException {

		final Attribute attAnnotation = method.getAnnotation(Attribute.class);

		String attName = attAnnotation.name();
		if (attName.isEmpty()) {
			attName = method.getName();
		}

		int parameters = method.getParameterCount();
		if (parameters < REQUIRED_NUMBER_OF_PARAMETERS) {
			throw new InitializationException(BAD_NUMBER_OF_PARAMETERS, parameters);
		}
		final Class<?>[] parameterTypes = method.getParameterTypes();
		if (!Val.class.isAssignableFrom(parameterTypes[0])) {
			throw new InitializationException(FIRST_PARAMETER_OF_METHOD_MUST_BE_A_VALUE, parameterTypes[0].getName());
		}
		if (!Map.class.isAssignableFrom(parameterTypes[1])) {
			throw new InitializationException(SECOND_PARAMETER_OF_METHOD_MUST_BE_A_MAP, parameterTypes[1].getName());
		}

		final Type[] genericTypes = method.getGenericParameterTypes();
		final Class<?> firstTypeArgument = (Class<?>) ((ParameterizedType) genericTypes[1]).getActualTypeArguments()[0];
		final Class<?> secondTypeArgument = (Class<?>) ((ParameterizedType) genericTypes[1])
				.getActualTypeArguments()[1];
		if (!String.class.isAssignableFrom(firstTypeArgument) || !JsonNode.class.isAssignableFrom(secondTypeArgument)) {
			throw new InitializationException(SECOND_PARAMETER_OF_METHOD_MUST_BE_A_MAP, parameterTypes[1].getName()
					+ "<" + firstTypeArgument.getName() + "," + secondTypeArgument.getName() + ">");
		}

		if (method.getParameterCount() > REQUIRED_NUMBER_OF_PARAMETERS) {
			for (int i = REQUIRED_NUMBER_OF_PARAMETERS; i < parameterTypes.length; i++) {
				if (!Flux.class.isAssignableFrom(parameterTypes[i])) {
					throw new InitializationException(ADDITIONAL_PARAMETER_OF_METHOD_MUST_BE_A_FLUX_OF_VALUES,
							parameterTypes[i]);
				}
				final Type fluxContentType = ((ParameterizedType) genericTypes[i]).getActualTypeArguments()[0];
				if (!Val.class.isAssignableFrom((Class<?>) fluxContentType)) {
					throw new InitializationException(ADDITIONAL_PARAMETER_OF_METHOD_MUST_BE_A_FLUX_OF_VALUES,
							genericTypes[i]);
				}
			}
		}

		final Class<?> returnType = method.getReturnType();
		final Type genericReturnType = method.getGenericReturnType();
		if (!(genericReturnType instanceof ParameterizedType)) {
			throw new InitializationException(RETURN_TYPE_MUST_BE_FLUX_OF_VALUES, returnType.getName());
		}

		final Class<?> returnTypeArgument = (Class<?>) ((ParameterizedType) genericReturnType)
				.getActualTypeArguments()[0];
		if (!Flux.class.isAssignableFrom(returnType) || !Val.class.isAssignableFrom(returnTypeArgument)) {
			throw new InitializationException(RETURN_TYPE_MUST_BE_FLUX_OF_VALUES,
					returnType.getName() + "<" + returnTypeArgument.getName() + ">");
		}

		if (pipDocs.documentation.containsKey(attName)) {
			throw new InitializationException(
					ATTRIBUTE_NAME_COLLISION_PIP_CONTAINS_MULTIPLE_ATTRIBUTE_METHODS_WITH_NAME, attName);
		}

		pipDocs.documentation.put(attName, attAnnotation.docs());

		attributeMetadataByAttributeName.put(fullName(pipName, attName),
				new AttributeFinderMetadata(policyInformationPoint, method));

		attributeNamesByPipName.get(pipName).add(attName);
	}

	private static String fullName(String packageName, String methodName) {
		return packageName + NAME_DELIMITER + methodName;
	}

	@Override
	public Boolean isProvidedFunction(String attribute) {
		return attributeMetadataByAttributeName.containsKey(attribute);
	}

	@Override
	public Collection<PolicyInformationPointDocumentation> getDocumentation() {
		return Collections.unmodifiableCollection(pipDocumentations);
	}

	@Override
	public Collection<String> providedFunctionsOfLibrary(String pipName) {
		Collection<String> pips = attributeNamesByPipName.get(pipName);
		if (pips != null)
			return pips;
		else
			return new HashSet<>();
	}

	/**
	 * Metadata for attribute finders.
	 */
	@Data
	@AllArgsConstructor
	public static class AttributeFinderMetadata {

		@NonNull
		Object policyInformationPoint;

		@NonNull
		Method function;

	}

	@Override
	public Collection<String> getAvailableLibraries() {
		return this.attributeNamesByPipName.keySet();
	}
>>>>>>> 78c4a0bb

}<|MERGE_RESOLUTION|>--- conflicted
+++ resolved
@@ -51,7 +51,6 @@
 @NoArgsConstructor
 public class AnnotationAttributeContext implements AttributeContext {
 
-<<<<<<< HEAD
     private static final int REQUIRED_NUMBER_OF_PARAMETERS = 2;
     private static final String NAME_DELIMITER = ".";
     private static final String ATTRIBUTE_NAME_COLLISION_PIP_CONTAINS_MULTIPLE_ATTRIBUTE_METHODS_WITH_NAME = "Attribute name collision. PIP contains multiple attribute methods with name %s";
@@ -315,216 +314,5 @@
     public Collection<String> getAvailableLibraries() {
         return this.attributeNamesByPipName.keySet();
     }
-=======
-	private static final int REQUIRED_NUMBER_OF_PARAMETERS = 2;
-
-	private static final String NAME_DELIMITER = ".";
-
-	private static final String ATTRIBUTE_NAME_COLLISION_PIP_CONTAINS_MULTIPLE_ATTRIBUTE_METHODS_WITH_NAME = "Attribute name collision. PIP contains multiple attribute methods with name %s";
-
-	private static final String CLASS_HAS_NO_POLICY_INFORMATION_POINT_ANNOTATION = "Provided class has no @PolicyInformationPoint annotation.";
-
-	private static final String UNKNOWN_ATTRIBUTE = "Unknown attribute %s";
-
-	private static final String BAD_NUMBER_OF_PARAMETERS = "Bad number of parameters for attribute finder. Attribute finders are supposed to have at least one Val and one Map<String, JsonNode> as parameters. The method had %d parameters";
-
-	private static final String FIRST_PARAMETER_OF_METHOD_MUST_BE_A_VALUE = "First parameter of method must be a Value. Was: %s";
-
-	private static final String ADDITIONAL_PARAMETER_OF_METHOD_MUST_BE_A_FLUX_OF_VALUES = "Additional parameters of the method must be Flux<Val>. Was: %s.";
-
-	private static final String SECOND_PARAMETER_OF_METHOD_MUST_BE_A_MAP = "Second parameter of method must be a Map<String, JsonNode>. Was: %s";
-
-	private static final String RETURN_TYPE_MUST_BE_FLUX_OF_VALUES = "The return type of an attribute finder must be Flux<Val>. Was: %s";
-
-	private final Map<String, Collection<String>> attributeNamesByPipName = new HashMap<>();
-
-	private final Map<String, AttributeFinderMetadata> attributeMetadataByAttributeName = new HashMap<>();
-
-	private final Collection<PolicyInformationPointDocumentation> pipDocumentations = new LinkedList<>();
-
-	/**
-	 * Create the attribute context from a list of PIPs
-	 * @param policyInformationPoints a list of PIPs
-	 * @throws InitializationException when loading the PIPs fails
-	 */
-	public AnnotationAttributeContext(Object... policyInformationPoints) throws InitializationException {
-		for (Object pip : policyInformationPoints) {
-			loadPolicyInformationPoint(pip);
-		}
-	}
-
-	@Override
-	@SuppressWarnings("unchecked")
-	public Flux<Val> evaluate(String attribute, Val value, EvaluationContext ctx, Arguments arguments) {
-		final AttributeFinderMetadata metadata = attributeMetadataByAttributeName.get(attribute);
-		if (metadata == null) {
-			return Flux.just(Val.error(UNKNOWN_ATTRIBUTE, attribute));
-		}
-
-		final Object pip = metadata.getPolicyInformationPoint();
-		final Method method = metadata.getFunction();
-		final Parameter firstParameter = method.getParameters()[0];
-		try {
-			ParameterTypeValidator.validateType(value, firstParameter);
-			if (arguments == null) {
-				return (Flux<Val>) method.invoke(pip, value, ctx.getVariableCtx().getVariables());
-			}
-			Object[] argObjects = new Object[arguments.getArgs().size() + 2];
-			int i = 0;
-			argObjects[i++] = value;
-			argObjects[i++] = ctx.getVariableCtx().getVariables();
-			for (Expression argument : arguments.getArgs()) {
-				argObjects[i++] = argument.evaluate(ctx, Val.UNDEFINED);
-			}
-			return (Flux<Val>) method.invoke(pip, argObjects);
-		}
-		catch (PolicyEvaluationException | IllegalAccessException | IllegalArgumentException | InvocationTargetException
-				| IllegalParameterType e) {
-			return Flux.just(Val.error(e));
-		}
-	}
-
-	@Override
-	public final void loadPolicyInformationPoint(Object pip) throws InitializationException {
-		final Class<?> clazz = pip.getClass();
-
-		final PolicyInformationPoint pipAnnotation = clazz.getAnnotation(PolicyInformationPoint.class);
-
-		if (pipAnnotation == null) {
-			throw new InitializationException(CLASS_HAS_NO_POLICY_INFORMATION_POINT_ANNOTATION);
-		}
-
-		String pipName = pipAnnotation.name();
-		if (pipName.isEmpty()) {
-			pipName = clazz.getSimpleName();
-		}
-		attributeNamesByPipName.put(pipName, new HashSet<>());
-		PolicyInformationPointDocumentation pipDocs = new PolicyInformationPointDocumentation(pipName,
-				pipAnnotation.description(), pip);
-
-		pipDocs.setName(pipName);
-		for (Method method : clazz.getDeclaredMethods()) {
-			if (method.isAnnotationPresent(Attribute.class)) {
-				importAttribute(pip, pipName, pipDocs, method);
-			}
-		}
-		pipDocumentations.add(pipDocs);
-
-	}
-
-	private void importAttribute(Object policyInformationPoint, String pipName,
-			PolicyInformationPointDocumentation pipDocs, Method method) throws InitializationException {
-
-		final Attribute attAnnotation = method.getAnnotation(Attribute.class);
-
-		String attName = attAnnotation.name();
-		if (attName.isEmpty()) {
-			attName = method.getName();
-		}
-
-		int parameters = method.getParameterCount();
-		if (parameters < REQUIRED_NUMBER_OF_PARAMETERS) {
-			throw new InitializationException(BAD_NUMBER_OF_PARAMETERS, parameters);
-		}
-		final Class<?>[] parameterTypes = method.getParameterTypes();
-		if (!Val.class.isAssignableFrom(parameterTypes[0])) {
-			throw new InitializationException(FIRST_PARAMETER_OF_METHOD_MUST_BE_A_VALUE, parameterTypes[0].getName());
-		}
-		if (!Map.class.isAssignableFrom(parameterTypes[1])) {
-			throw new InitializationException(SECOND_PARAMETER_OF_METHOD_MUST_BE_A_MAP, parameterTypes[1].getName());
-		}
-
-		final Type[] genericTypes = method.getGenericParameterTypes();
-		final Class<?> firstTypeArgument = (Class<?>) ((ParameterizedType) genericTypes[1]).getActualTypeArguments()[0];
-		final Class<?> secondTypeArgument = (Class<?>) ((ParameterizedType) genericTypes[1])
-				.getActualTypeArguments()[1];
-		if (!String.class.isAssignableFrom(firstTypeArgument) || !JsonNode.class.isAssignableFrom(secondTypeArgument)) {
-			throw new InitializationException(SECOND_PARAMETER_OF_METHOD_MUST_BE_A_MAP, parameterTypes[1].getName()
-					+ "<" + firstTypeArgument.getName() + "," + secondTypeArgument.getName() + ">");
-		}
-
-		if (method.getParameterCount() > REQUIRED_NUMBER_OF_PARAMETERS) {
-			for (int i = REQUIRED_NUMBER_OF_PARAMETERS; i < parameterTypes.length; i++) {
-				if (!Flux.class.isAssignableFrom(parameterTypes[i])) {
-					throw new InitializationException(ADDITIONAL_PARAMETER_OF_METHOD_MUST_BE_A_FLUX_OF_VALUES,
-							parameterTypes[i]);
-				}
-				final Type fluxContentType = ((ParameterizedType) genericTypes[i]).getActualTypeArguments()[0];
-				if (!Val.class.isAssignableFrom((Class<?>) fluxContentType)) {
-					throw new InitializationException(ADDITIONAL_PARAMETER_OF_METHOD_MUST_BE_A_FLUX_OF_VALUES,
-							genericTypes[i]);
-				}
-			}
-		}
-
-		final Class<?> returnType = method.getReturnType();
-		final Type genericReturnType = method.getGenericReturnType();
-		if (!(genericReturnType instanceof ParameterizedType)) {
-			throw new InitializationException(RETURN_TYPE_MUST_BE_FLUX_OF_VALUES, returnType.getName());
-		}
-
-		final Class<?> returnTypeArgument = (Class<?>) ((ParameterizedType) genericReturnType)
-				.getActualTypeArguments()[0];
-		if (!Flux.class.isAssignableFrom(returnType) || !Val.class.isAssignableFrom(returnTypeArgument)) {
-			throw new InitializationException(RETURN_TYPE_MUST_BE_FLUX_OF_VALUES,
-					returnType.getName() + "<" + returnTypeArgument.getName() + ">");
-		}
-
-		if (pipDocs.documentation.containsKey(attName)) {
-			throw new InitializationException(
-					ATTRIBUTE_NAME_COLLISION_PIP_CONTAINS_MULTIPLE_ATTRIBUTE_METHODS_WITH_NAME, attName);
-		}
-
-		pipDocs.documentation.put(attName, attAnnotation.docs());
-
-		attributeMetadataByAttributeName.put(fullName(pipName, attName),
-				new AttributeFinderMetadata(policyInformationPoint, method));
-
-		attributeNamesByPipName.get(pipName).add(attName);
-	}
-
-	private static String fullName(String packageName, String methodName) {
-		return packageName + NAME_DELIMITER + methodName;
-	}
-
-	@Override
-	public Boolean isProvidedFunction(String attribute) {
-		return attributeMetadataByAttributeName.containsKey(attribute);
-	}
-
-	@Override
-	public Collection<PolicyInformationPointDocumentation> getDocumentation() {
-		return Collections.unmodifiableCollection(pipDocumentations);
-	}
-
-	@Override
-	public Collection<String> providedFunctionsOfLibrary(String pipName) {
-		Collection<String> pips = attributeNamesByPipName.get(pipName);
-		if (pips != null)
-			return pips;
-		else
-			return new HashSet<>();
-	}
-
-	/**
-	 * Metadata for attribute finders.
-	 */
-	@Data
-	@AllArgsConstructor
-	public static class AttributeFinderMetadata {
-
-		@NonNull
-		Object policyInformationPoint;
-
-		@NonNull
-		Method function;
-
-	}
-
-	@Override
-	public Collection<String> getAvailableLibraries() {
-		return this.attributeNamesByPipName.keySet();
-	}
->>>>>>> 78c4a0bb
 
 }