--- conflicted
+++ resolved
@@ -29,88 +29,55 @@
 import io.sapl.api.validation.JsonObject;
 import io.sapl.api.validation.Long;
 import io.sapl.api.validation.Number;
-import io.sapl.api.validation.Schema;
 import io.sapl.api.validation.Text;
-import io.sapl.functions.SchemaValidationLibrary;
 import lombok.experimental.UtilityClass;
 import reactor.core.publisher.Flux;
 
 @UtilityClass
 public class ParameterTypeValidator {
 
-    private static final String ILLEGAL_PARAMETER_TYPE = "Illegal parameter type. Got: %s Expected: %s";
+	private static final String ILLEGAL_PARAMETER_TYPE = "Illegal parameter type. Got: %s Expected: %s";
 
-    private static final String NON_COMPLIANT_WITH_SCHEMA = "Illegal parameter type. Parameter does not comply with required schema. Got: %s Expected schema: %s";
+	private static final Set<Class<?>> VALIDATION_ANNOTATIONS = Set.of(Number.class, Int.class, Long.class, Bool.class,
+			Text.class, Array.class, JsonObject.class);
 
-<<<<<<< HEAD
-    private static final Set<Class<?>> VALIDATION_ANNOTATIONS = Set.of(Number.class, Int.class, Long.class, Bool.class,
-            Text.class, Array.class, JsonObject.class, Schema.class);
-=======
 	public static void validateType(Val parameterValue, Parameter parameterType) throws IllegalParameterType {
 		if (hasNoValidationAnnotations(parameterType))
 			return;
->>>>>>> af77ef1f
 
-    public static void validateType(Val parameterValue, Parameter parameterType) throws IllegalParameterType {
-        if (!hasValidationAnnotations(parameterType))
-            return;
+		if (parameterValue.isError())
+			throw new IllegalParameterType(
+					String.format(ILLEGAL_PARAMETER_TYPE, "error", listAllowedTypes(parameterType.getAnnotations())));
 
-        if (parameterValue.isError())
-            throw new IllegalParameterType(
-                    String.format(ILLEGAL_PARAMETER_TYPE, "error", listAllowedTypes(parameterType.getAnnotations())));
+		if (parameterValue.isUndefined())
+			throw new IllegalParameterType(String.format(ILLEGAL_PARAMETER_TYPE, "undefined",
+					listAllowedTypes(parameterType.getAnnotations())));
 
-        if (parameterValue.isUndefined())
-            throw new IllegalParameterType(String.format(ILLEGAL_PARAMETER_TYPE, "undefined",
-                    listAllowedTypes(parameterType.getAnnotations())));
+		validateJsonNodeType(parameterValue.get(), parameterType);
+	}
 
-<<<<<<< HEAD
-        validateJsonNodeType(parameterValue.get(), parameterType);
-    }
-=======
 	public static Flux<Val> validateType(Flux<Val> parameterFlux, Parameter parameterType) {
 		if (hasNoValidationAnnotations(parameterType))
 			return parameterFlux;
 		return parameterFlux.map(mapInvalidToError(parameterType));
 	}
->>>>>>> af77ef1f
 
-    public static Flux<Val> validateType(Flux<Val> parameterFlux, Parameter parameterType) {
-        if (!hasValidationAnnotations(parameterType))
-            return parameterFlux;
-        return parameterFlux.map(mapInvalidToError(parameterType));
-    }
+	private static Function<Val, Val> mapInvalidToError(Parameter parameterType) {
+		return val -> {
+			try {
+				validateType(val, parameterType);
+			} catch (IllegalParameterType e) {
+				return Val.error(e);
+			}
+			return val;
+		};
+	}
 
-    private static Function<Val, Val> mapInvalidToError(Parameter parameterType) {
-        return val -> {
-            try {
-                validateType(val, parameterType);
-            } catch (IllegalParameterType e) {
-                return Val.error(e);
-            }
-            return val;
-        };
-    }
-
-    private static void validateJsonNodeType(JsonNode node, Parameter parameterType) throws IllegalParameterType {
-        Annotation[] annotations = parameterType.getAnnotations();
-        String errorText = "";
-        moveSchemaAnnotationToTheEndIfItExists(annotations);
-
-		for (Annotation annotation : annotations) {
+	private static void validateJsonNodeType(JsonNode node, Parameter parameterType) throws IllegalParameterType {
+		Annotation[] annotations = parameterType.getAnnotations();
+		for (Annotation annotation : annotations)
 			if (nodeContentsMatchesTypeGivenByAnnotation(node, annotation))
 				return;
-<<<<<<< HEAD
-			else if (Schema.class.isAssignableFrom(annotation.getClass()) && nodeCompliantWithSchema(node, annotation))
-				return;
-			else if (Schema.class.isAssignableFrom(annotation.getClass()) && !nodeCompliantWithSchema(node, annotation)) {
-				var schemaAnnotation = (Schema) annotation;
-				errorText = schemaAnnotation.errorText();
-				if (!errorText.equals(""))
-					throw new IllegalParameterType(errorText);
-				throw new IllegalParameterType(
-						String.format(NON_COMPLIANT_WITH_SCHEMA, node.toString(), schemaAnnotation.schema()));
-			}
-=======
 
 		throw new IllegalParameterType(
 				String.format(ILLEGAL_PARAMETER_TYPE, node.getNodeType().toString(), listAllowedTypes(annotations)));
@@ -147,81 +114,8 @@
 		for (var annotation : annotations) {
 			if (isTypeValidationAnnotation(annotation))
 				builder.append(annotation).append(' ');
->>>>>>> af77ef1f
 		}
-
-        throw new IllegalParameterType(
-                String.format(ILLEGAL_PARAMETER_TYPE, node.getNodeType().toString(), listAllowedTypes(annotations)));
-
-    }
-
-
-    private static boolean nodeContentsMatchesTypeGivenByAnnotation(JsonNode node, Annotation annotation) {
-        return (Number.class.isAssignableFrom(annotation.getClass()) && node.isNumber())
-                || (Int.class.isAssignableFrom(annotation.getClass()) && node.isNumber() && node.canConvertToInt())
-                || (Long.class.isAssignableFrom(annotation.getClass()) && node.isNumber() && node.canConvertToLong())
-                || (Bool.class.isAssignableFrom(annotation.getClass()) && node.isBoolean())
-                || (Text.class.isAssignableFrom(annotation.getClass()) && node.isTextual())
-                || (Array.class.isAssignableFrom(annotation.getClass()) && node.isArray())
-                || (JsonObject.class.isAssignableFrom(annotation.getClass()) && node.isObject());
-    }
-
-    private static boolean nodeCompliantWithSchema(JsonNode node, Annotation annotation) {
-        String schema = ((Schema) annotation).schema();
-        if (schema.equals(""))
-            return true;
-        return SchemaValidationLibrary.isCompliantWithSchema(node, schema);
-    }
-
-    private static boolean hasValidationAnnotations(Parameter parameterType) {
-        for (var annotation : parameterType.getAnnotations())
-            if (isTypeValidationAnnotation(annotation))
-                return true;
-
-        return false;
-    }
-
-    private static boolean isTypeValidationAnnotation(Annotation annotation) {
-        for (var validator : VALIDATION_ANNOTATIONS)
-            if (validator.isAssignableFrom(annotation.getClass()))
-                return true;
-
-        return false;
-    }
-
-    private static String listAllowedTypes(Annotation[] annotations) {
-        var builder = new StringBuilder();
-        for (var annotation : annotations) {
-            if (isTypeValidationAnnotation(annotation))
-                builder.append(annotation).append(' ');
-        }
-        return builder.toString();
-    }
-
-    private static void moveSchemaAnnotationToTheEndIfItExists(Annotation[] annotations) {
-        int index = indexOfSchemaAnnotation(annotations);
-        Annotation schemaAnnotation;
-
-        if (index != -1) {
-            schemaAnnotation = annotations[index];
-            if (annotations.length - 1 - index >= 0)
-                System.arraycopy(annotations, index + 1, annotations, index, annotations.length - 1 - index);
-
-            annotations[annotations.length - 1] = schemaAnnotation;
-        }
-    }
-
-    private static int indexOfSchemaAnnotation(Annotation[] annotations) {
-        int index = -1;
-
-        for (int i = 0; i < annotations.length; i++) {
-            if (Schema.class.isAssignableFrom(annotations[i].getClass())) {
-                index = i;
-                break;
-            }
-        }
-
-        return index;
-    }
+		return builder.toString();
+	}
 
 }