/*
 * Copyright (C) 2017-2023 Dominic Heutelbeck (dominic@heutelbeck.com)
 *
 * Licensed under the Apache License, Version 2.0 (the "License");
 * you may not use this file except in compliance with the License.
 * You may obtain a copy of the License at
 *
 *     http://www.apache.org/licenses/LICENSE-2.0
 *
 * Unless required by applicable law or agreed to in writing, software
 * distributed under the License is distributed on an "AS IS" BASIS,
 * WITHOUT WARRANTIES OR CONDITIONS OF ANY KIND, either express or implied.
 * See the License for the specific language governing permissions and
 * limitations under the License.
 */
package io.sapl.grammar.validation;

import io.sapl.grammar.sapl.*;
import org.antlr.runtime.EarlyExitException;
import org.antlr.runtime.MismatchedTokenException;
import org.antlr.runtime.NoViableAltException;
import org.antlr.runtime.RecognitionException;
import org.antlr.runtime.Token;
import org.eclipse.emf.ecore.EObject;
import org.eclipse.xtext.Assignment;
import org.eclipse.xtext.RuleCall;
import org.eclipse.xtext.diagnostics.Diagnostic;
import org.eclipse.xtext.nodemodel.INode;
import org.eclipse.xtext.nodemodel.SyntaxErrorMessage;
import org.eclipse.xtext.nodemodel.util.NodeModelUtils;
import org.eclipse.xtext.parser.antlr.SyntaxErrorMessageProvider;

public class SAPLSyntaxErrorMessageProvider extends SyntaxErrorMessageProvider {

<<<<<<< HEAD
	public static final String VAR_ID = "var";

	public static final String SEMICOLON_ID = ";";

	public static final String INCOMPLETE_DOCUMENT = "Incomplete document";

	public static final String INCOMPLETE_IMPORT = "Incomplete import statement, expected library or function name";

	public static final String INCOMPLETE_IMPORT_ALIAS_SET_POLICY = "Expected library alias, import, set or policy";

	public static final String INCOMPLETE_SET_NAME = "Incomplete set, expected a set name, e.g. \\\"set name\\\"";

	public static final String INCOMPLETE_SET_ENTITLEMENT = "Incomplete set, expected an entitlement, e.g. deny-unless-permit or permit-unless-deny";

	public static final String INCOMPLETE_POLICY_NAME = "Incomplete policy, expected a policy name, e.g. \"policy name\"";

	public static final String INCOMPLETE_POLICY_ENTITLEMENT = "Incomplete policy, expected an entitlement, e.g. deny or permit";

	public static final String INCOMPLETE_VARIABLE_NAME = "Incomplete variable definition, expected a variable name";

	public static final String INCOMPLETE_VARIABLE_VALUE = "Incomplete variable definition, expected an assignment, e.g. ' = VALUE;'";

	public static final String INCOMPLETE_VARIABLE_CLOSE = "Incomplete variable definition, expected ';'";

	@Override
	public SyntaxErrorMessage getSyntaxErrorMessage(IParserErrorContext context) {

		RecognitionException exception = context.getRecognitionException();

		SyntaxErrorMessage message = null;
		if (exception instanceof MismatchedTokenException) {
			message = handleMismatchedTokenException(context, (MismatchedTokenException) exception);
		} else if (exception instanceof NoViableAltException) {
			message = handleNoViableAltException(context, (NoViableAltException) exception);
		} else if (exception instanceof EarlyExitException) {
			message = handleEarlyExitException(context, (EarlyExitException) exception);
		}

		if (message != null) {
			return message;
		}
		return super.getSyntaxErrorMessage(context);
	}

	public SyntaxErrorMessage handleMismatchedTokenException(IParserErrorContext context,
			MismatchedTokenException exception) {
		EObject currentContext = context.getCurrentContext();
		INode   node           = context.getCurrentNode();
		String  tokenText      = NodeModelUtils.getTokenText(node).toLowerCase();

		if (currentContext instanceof PolicySet) {
			return new SyntaxErrorMessage(INCOMPLETE_SET_NAME, Diagnostic.SYNTAX_DIAGNOSTIC);
		} else if (currentContext instanceof Policy) {
			if (VAR_ID.equals(tokenText)) {
				return new SyntaxErrorMessage(INCOMPLETE_VARIABLE_NAME, Diagnostic.SYNTAX_DIAGNOSTIC);
			} else if (exception.token == Token.EOF_TOKEN) {
				return new SyntaxErrorMessage(INCOMPLETE_POLICY_NAME, Diagnostic.SYNTAX_DIAGNOSTIC);
			}
		} else if (currentContext instanceof PolicyBody) {
			if (tokenText.contains(VAR_ID) && !tokenText.contains(SEMICOLON_ID)) {
				return new SyntaxErrorMessage(INCOMPLETE_VARIABLE_CLOSE, Diagnostic.SYNTAX_DIAGNOSTIC);
			} else {
				return new SyntaxErrorMessage(INCOMPLETE_DOCUMENT, Diagnostic.SYNTAX_DIAGNOSTIC);
			}
		} else if (currentContext instanceof ValueDefinition) {
			return new SyntaxErrorMessage(INCOMPLETE_VARIABLE_VALUE, Diagnostic.SYNTAX_DIAGNOSTIC);
		}

		if (exception.token == Token.EOF_TOKEN) {
			return new SyntaxErrorMessage(INCOMPLETE_DOCUMENT, Diagnostic.SYNTAX_DIAGNOSTIC);
		}
		return null;
	}

	public SyntaxErrorMessage handleNoViableAltException(IParserErrorContext context, NoViableAltException exception) {
		EObject currentContext = context.getCurrentContext();
		INode   node           = context.getCurrentNode();

		if (currentContext instanceof SAPL) {
			return new SyntaxErrorMessage(INCOMPLETE_IMPORT_ALIAS_SET_POLICY, Diagnostic.SYNTAX_DIAGNOSTIC);
		} else if (currentContext instanceof PolicySet) {
			return new SyntaxErrorMessage(INCOMPLETE_SET_ENTITLEMENT, Diagnostic.SYNTAX_DIAGNOSTIC);
		}
		else if (currentContext instanceof Policy) {
				return new SyntaxErrorMessage(INCOMPLETE_POLICY_ENTITLEMENT, Diagnostic.SYNTAX_DIAGNOSTIC);
		}
		else if (currentContext instanceof ValueDefinition) {
			return new SyntaxErrorMessage(INCOMPLETE_VARIABLE_VALUE, Diagnostic.SYNTAX_DIAGNOSTIC);
		}

		EObject grammarElement = node.getGrammarElement();
		if (grammarElement instanceof RuleCall ruleCall) {
			EObject  container = ruleCall.eContainer();
			if (container instanceof Assignment assignment) {
				String     feature    = assignment.getFeature();
				if ("imports".equals(feature)) {
					return new SyntaxErrorMessage(INCOMPLETE_IMPORT, Diagnostic.SYNTAX_DIAGNOSTIC);
				}
			}
		}

		if (exception.token == Token.EOF_TOKEN) {
			return new SyntaxErrorMessage(INCOMPLETE_DOCUMENT, Diagnostic.SYNTAX_DIAGNOSTIC);
		}
		return null;
	}

	public SyntaxErrorMessage handleEarlyExitException(IParserErrorContext context, EarlyExitException exception) {
		EObject currentContext = context.getCurrentContext();

		if (currentContext instanceof PolicySet) {
			return new SyntaxErrorMessage(INCOMPLETE_DOCUMENT, Diagnostic.SYNTAX_DIAGNOSTIC);
		}

		if (exception.token == Token.EOF_TOKEN) {
			return new SyntaxErrorMessage(INCOMPLETE_DOCUMENT, Diagnostic.SYNTAX_DIAGNOSTIC);
		}

		return null;
	}
=======
    public static final String VAR_ID                                   = "var";
    public static final String SEMICOLON_ID                             = ";";
    public static final String INCOMPLETE_DOCUMENT_ERROR                = "Incomplete document";
    public static final String INCOMPLETE_IMPORT_ERROR                  = "Incomplete import statement, expected library or function name";
    public static final String INCOMPLETE_IMPORT_ALIAS_SET_POLICY_ERROR = "Expected library alias, import, set or policy";
    public static final String INCOMPLETE_SET_NAME_ERROR                = "Incomplete set, expected a set name, e.g. \\\"set name\\\"";
    public static final String INCOMPLETE_SET_ENTITLEMENT_ERROR         = "Incomplete set, expected an entitlement, e.g. deny-unless-permit or permit-unless-deny";
    public static final String INCOMPLETE_POLICY_NAME_ERROR             = "Incomplete policy, expected a policy name, e.g. \"policy name\"";
    public static final String INCOMPLETE_POLICY_ENTITLEMENT_ERROR      = "Incomplete policy, expected an entitlement, e.g. deny or permit";
    public static final String INCOMPLETE_VARIABLE_NAME_ERROR           = "Incomplete variable definition, expected a variable name";
    public static final String INCOMPLETE_VARIABLE_VALUE_ERROR          = "Incomplete variable definition, expected an assignment, e.g. ' = VALUE;'";
    public static final String INCOMPLETE_VARIABLE_CLOSE_ERROR          = "Incomplete variable definition, expected ';'";

    @Override
    public SyntaxErrorMessage getSyntaxErrorMessage(IParserErrorContext context) {

        RecognitionException exception = context.getRecognitionException();

        SyntaxErrorMessage message = null;
        if (exception instanceof MismatchedTokenException mismatchedException) {
            message = handleMismatchedTokenException(context, mismatchedException);
        } else if (exception instanceof NoViableAltException noViableAltException) {
            message = handleNoViableAltException(context, noViableAltException);
        } else if (exception instanceof EarlyExitException earlyExitException) {
            message = handleEarlyExitException(context, earlyExitException);
        }

        if (message != null) {
            return message;
        }
        return super.getSyntaxErrorMessage(context);
    }

    public SyntaxErrorMessage handleMismatchedTokenException(IParserErrorContext context,
            MismatchedTokenException exception) {
        EObject currentContext = context.getCurrentContext();
        INode   node           = context.getCurrentNode();
        String  tokenText      = NodeModelUtils.getTokenText(node).toLowerCase();

        if (currentContext instanceof PolicySet) {
            return new SyntaxErrorMessage(INCOMPLETE_SET_NAME_ERROR, Diagnostic.SYNTAX_DIAGNOSTIC);
        } else if (currentContext instanceof Policy) {
            if (VAR_ID.equals(tokenText)) {
                return new SyntaxErrorMessage(INCOMPLETE_VARIABLE_NAME_ERROR, Diagnostic.SYNTAX_DIAGNOSTIC);
            } else if (exception.token == Token.EOF_TOKEN) {
                return new SyntaxErrorMessage(INCOMPLETE_POLICY_NAME_ERROR, Diagnostic.SYNTAX_DIAGNOSTIC);
            }
        } else if (currentContext instanceof PolicyBody) {
            if (tokenText.contains(VAR_ID) && !tokenText.contains(SEMICOLON_ID)) {
                return new SyntaxErrorMessage(INCOMPLETE_VARIABLE_CLOSE_ERROR, Diagnostic.SYNTAX_DIAGNOSTIC);
            } else {
                return new SyntaxErrorMessage(INCOMPLETE_DOCUMENT_ERROR, Diagnostic.SYNTAX_DIAGNOSTIC);
            }
        } else if (currentContext instanceof ValueDefinition) {
            return new SyntaxErrorMessage(INCOMPLETE_VARIABLE_VALUE_ERROR, Diagnostic.SYNTAX_DIAGNOSTIC);
        }

        if (exception.token == Token.EOF_TOKEN) {
            return new SyntaxErrorMessage(INCOMPLETE_DOCUMENT_ERROR, Diagnostic.SYNTAX_DIAGNOSTIC);
        }
        return null;
    }

    public SyntaxErrorMessage handleNoViableAltException(IParserErrorContext context, NoViableAltException exception) {
        EObject currentContext = context.getCurrentContext();
        INode   node           = context.getCurrentNode();

        if (currentContext instanceof SAPL) {
            return new SyntaxErrorMessage(INCOMPLETE_IMPORT_ALIAS_SET_POLICY_ERROR, Diagnostic.SYNTAX_DIAGNOSTIC);
        } else if (currentContext instanceof PolicySet) {
            return new SyntaxErrorMessage(INCOMPLETE_SET_ENTITLEMENT_ERROR, Diagnostic.SYNTAX_DIAGNOSTIC);
        } else if (currentContext instanceof Policy) {
            return new SyntaxErrorMessage(INCOMPLETE_POLICY_ENTITLEMENT_ERROR, Diagnostic.SYNTAX_DIAGNOSTIC);
        } else if (currentContext instanceof ValueDefinition) {
            return new SyntaxErrorMessage(INCOMPLETE_VARIABLE_VALUE_ERROR, Diagnostic.SYNTAX_DIAGNOSTIC);
        }

        EObject grammarElement = node.getGrammarElement();
        if (grammarElement instanceof RuleCall ruleCall) {
            EObject container = ruleCall.eContainer();
            if (container instanceof Assignment assignment) {
                String feature = assignment.getFeature();
                if ("imports".equals(feature)) {
                    return new SyntaxErrorMessage(INCOMPLETE_IMPORT_ERROR, Diagnostic.SYNTAX_DIAGNOSTIC);
                }
            }
        }

        if (exception.token == Token.EOF_TOKEN) {
            return new SyntaxErrorMessage(INCOMPLETE_DOCUMENT_ERROR, Diagnostic.SYNTAX_DIAGNOSTIC);
        }
        return null;
    }

    public SyntaxErrorMessage handleEarlyExitException(IParserErrorContext context, EarlyExitException exception) {
        EObject currentContext = context.getCurrentContext();

        if (currentContext instanceof PolicySet) {
            return new SyntaxErrorMessage(INCOMPLETE_DOCUMENT_ERROR, Diagnostic.SYNTAX_DIAGNOSTIC);
        }

        if (exception.token == Token.EOF_TOKEN) {
            return new SyntaxErrorMessage(INCOMPLETE_DOCUMENT_ERROR, Diagnostic.SYNTAX_DIAGNOSTIC);
        }

        return null;
    }
>>>>>>> 14b5a985

}<|MERGE_RESOLUTION|>--- conflicted
+++ resolved
@@ -15,7 +15,6 @@
  */
 package io.sapl.grammar.validation;
 
-import io.sapl.grammar.sapl.*;
 import org.antlr.runtime.EarlyExitException;
 import org.antlr.runtime.MismatchedTokenException;
 import org.antlr.runtime.NoViableAltException;
@@ -30,130 +29,14 @@
 import org.eclipse.xtext.nodemodel.util.NodeModelUtils;
 import org.eclipse.xtext.parser.antlr.SyntaxErrorMessageProvider;
 
+import io.sapl.grammar.sapl.Policy;
+import io.sapl.grammar.sapl.PolicyBody;
+import io.sapl.grammar.sapl.PolicySet;
+import io.sapl.grammar.sapl.SAPL;
+import io.sapl.grammar.sapl.ValueDefinition;
+
 public class SAPLSyntaxErrorMessageProvider extends SyntaxErrorMessageProvider {
 
-<<<<<<< HEAD
-	public static final String VAR_ID = "var";
-
-	public static final String SEMICOLON_ID = ";";
-
-	public static final String INCOMPLETE_DOCUMENT = "Incomplete document";
-
-	public static final String INCOMPLETE_IMPORT = "Incomplete import statement, expected library or function name";
-
-	public static final String INCOMPLETE_IMPORT_ALIAS_SET_POLICY = "Expected library alias, import, set or policy";
-
-	public static final String INCOMPLETE_SET_NAME = "Incomplete set, expected a set name, e.g. \\\"set name\\\"";
-
-	public static final String INCOMPLETE_SET_ENTITLEMENT = "Incomplete set, expected an entitlement, e.g. deny-unless-permit or permit-unless-deny";
-
-	public static final String INCOMPLETE_POLICY_NAME = "Incomplete policy, expected a policy name, e.g. \"policy name\"";
-
-	public static final String INCOMPLETE_POLICY_ENTITLEMENT = "Incomplete policy, expected an entitlement, e.g. deny or permit";
-
-	public static final String INCOMPLETE_VARIABLE_NAME = "Incomplete variable definition, expected a variable name";
-
-	public static final String INCOMPLETE_VARIABLE_VALUE = "Incomplete variable definition, expected an assignment, e.g. ' = VALUE;'";
-
-	public static final String INCOMPLETE_VARIABLE_CLOSE = "Incomplete variable definition, expected ';'";
-
-	@Override
-	public SyntaxErrorMessage getSyntaxErrorMessage(IParserErrorContext context) {
-
-		RecognitionException exception = context.getRecognitionException();
-
-		SyntaxErrorMessage message = null;
-		if (exception instanceof MismatchedTokenException) {
-			message = handleMismatchedTokenException(context, (MismatchedTokenException) exception);
-		} else if (exception instanceof NoViableAltException) {
-			message = handleNoViableAltException(context, (NoViableAltException) exception);
-		} else if (exception instanceof EarlyExitException) {
-			message = handleEarlyExitException(context, (EarlyExitException) exception);
-		}
-
-		if (message != null) {
-			return message;
-		}
-		return super.getSyntaxErrorMessage(context);
-	}
-
-	public SyntaxErrorMessage handleMismatchedTokenException(IParserErrorContext context,
-			MismatchedTokenException exception) {
-		EObject currentContext = context.getCurrentContext();
-		INode   node           = context.getCurrentNode();
-		String  tokenText      = NodeModelUtils.getTokenText(node).toLowerCase();
-
-		if (currentContext instanceof PolicySet) {
-			return new SyntaxErrorMessage(INCOMPLETE_SET_NAME, Diagnostic.SYNTAX_DIAGNOSTIC);
-		} else if (currentContext instanceof Policy) {
-			if (VAR_ID.equals(tokenText)) {
-				return new SyntaxErrorMessage(INCOMPLETE_VARIABLE_NAME, Diagnostic.SYNTAX_DIAGNOSTIC);
-			} else if (exception.token == Token.EOF_TOKEN) {
-				return new SyntaxErrorMessage(INCOMPLETE_POLICY_NAME, Diagnostic.SYNTAX_DIAGNOSTIC);
-			}
-		} else if (currentContext instanceof PolicyBody) {
-			if (tokenText.contains(VAR_ID) && !tokenText.contains(SEMICOLON_ID)) {
-				return new SyntaxErrorMessage(INCOMPLETE_VARIABLE_CLOSE, Diagnostic.SYNTAX_DIAGNOSTIC);
-			} else {
-				return new SyntaxErrorMessage(INCOMPLETE_DOCUMENT, Diagnostic.SYNTAX_DIAGNOSTIC);
-			}
-		} else if (currentContext instanceof ValueDefinition) {
-			return new SyntaxErrorMessage(INCOMPLETE_VARIABLE_VALUE, Diagnostic.SYNTAX_DIAGNOSTIC);
-		}
-
-		if (exception.token == Token.EOF_TOKEN) {
-			return new SyntaxErrorMessage(INCOMPLETE_DOCUMENT, Diagnostic.SYNTAX_DIAGNOSTIC);
-		}
-		return null;
-	}
-
-	public SyntaxErrorMessage handleNoViableAltException(IParserErrorContext context, NoViableAltException exception) {
-		EObject currentContext = context.getCurrentContext();
-		INode   node           = context.getCurrentNode();
-
-		if (currentContext instanceof SAPL) {
-			return new SyntaxErrorMessage(INCOMPLETE_IMPORT_ALIAS_SET_POLICY, Diagnostic.SYNTAX_DIAGNOSTIC);
-		} else if (currentContext instanceof PolicySet) {
-			return new SyntaxErrorMessage(INCOMPLETE_SET_ENTITLEMENT, Diagnostic.SYNTAX_DIAGNOSTIC);
-		}
-		else if (currentContext instanceof Policy) {
-				return new SyntaxErrorMessage(INCOMPLETE_POLICY_ENTITLEMENT, Diagnostic.SYNTAX_DIAGNOSTIC);
-		}
-		else if (currentContext instanceof ValueDefinition) {
-			return new SyntaxErrorMessage(INCOMPLETE_VARIABLE_VALUE, Diagnostic.SYNTAX_DIAGNOSTIC);
-		}
-
-		EObject grammarElement = node.getGrammarElement();
-		if (grammarElement instanceof RuleCall ruleCall) {
-			EObject  container = ruleCall.eContainer();
-			if (container instanceof Assignment assignment) {
-				String     feature    = assignment.getFeature();
-				if ("imports".equals(feature)) {
-					return new SyntaxErrorMessage(INCOMPLETE_IMPORT, Diagnostic.SYNTAX_DIAGNOSTIC);
-				}
-			}
-		}
-
-		if (exception.token == Token.EOF_TOKEN) {
-			return new SyntaxErrorMessage(INCOMPLETE_DOCUMENT, Diagnostic.SYNTAX_DIAGNOSTIC);
-		}
-		return null;
-	}
-
-	public SyntaxErrorMessage handleEarlyExitException(IParserErrorContext context, EarlyExitException exception) {
-		EObject currentContext = context.getCurrentContext();
-
-		if (currentContext instanceof PolicySet) {
-			return new SyntaxErrorMessage(INCOMPLETE_DOCUMENT, Diagnostic.SYNTAX_DIAGNOSTIC);
-		}
-
-		if (exception.token == Token.EOF_TOKEN) {
-			return new SyntaxErrorMessage(INCOMPLETE_DOCUMENT, Diagnostic.SYNTAX_DIAGNOSTIC);
-		}
-
-		return null;
-	}
-=======
     public static final String VAR_ID                                   = "var";
     public static final String SEMICOLON_ID                             = ";";
     public static final String INCOMPLETE_DOCUMENT_ERROR                = "Incomplete document";
@@ -261,6 +144,5 @@
 
         return null;
     }
->>>>>>> 14b5a985
 
 }