/*
 * Copyright © 2017-2021 Dominic Heutelbeck (dominic@heutelbeck.com)
 *
 * Licensed under the Apache License, Version 2.0 (the "License");
 * you may not use this file except in compliance with the License.
 * You may obtain a copy of the License at
 *
 *     http://www.apache.org/licenses/LICENSE-2.0
 *
 * Unless required by applicable law or agreed to in writing, software
 * distributed under the License is distributed on an "AS IS" BASIS,
 * WITHOUT WARRANTIES OR CONDITIONS OF ANY KIND, either express or implied.
 * See the License for the specific language governing permissions and
 * limitations under the License.
 */
package io.sapl.pip;

import com.fasterxml.jackson.databind.JsonNode;
import io.sapl.api.interpreter.PolicyEvaluationException;
import io.sapl.api.interpreter.Val;
import io.sapl.api.pip.Attribute;
import io.sapl.api.pip.PolicyInformationPoint;
import io.sapl.pip.Periods.PeriodListener;
import io.sapl.pip.Periods.PeriodProducer;
import io.sapl.pip.Schedules.ScheduleListener;
import io.sapl.pip.Schedules.ScheduleProducer;
import lombok.NoArgsConstructor;
import lombok.extern.slf4j.Slf4j;
import reactor.core.publisher.Flux;
import reactor.core.publisher.FluxSink.OverflowStrategy;
import reactor.core.publisher.Mono;
import reactor.core.scheduler.Schedulers;
import reactor.util.function.Tuple5;
import reactor.util.function.Tuples;

import java.time.Duration;
import java.time.Instant;
import java.time.LocalDate;
import java.time.LocalTime;
import java.time.ZoneId;
import java.time.ZoneOffset;
import java.util.Map;
import java.util.concurrent.TimeUnit;

@Slf4j
@NoArgsConstructor
@PolicyInformationPoint(name = ClockPolicyInformationPoint.NAME, description = ClockPolicyInformationPoint.DESCRIPTION)
public class ClockPolicyInformationPoint {

<<<<<<< HEAD
    public static final String NAME = "clock";

    public static final String DESCRIPTION = "Policy Information Point and attributes for retrieving current date and time information";

    private static final Flux<Val> SYSTEM_DEFAULT_TIMEZONE_FLUX = Flux.just(Val.of(ZoneId.systemDefault().toString()));


    @Attribute(docs = "Returns the current date and time in the systems default time zone as an  millisecond-based instant, measured from 1970-01-01T00:00Z (UTC).")
    public Flux<Val> millisSystem() {
        return millis(SYSTEM_DEFAULT_TIMEZONE_FLUX);
    }

    @Attribute(docs = "Returns the current date and time in the given time zone (e.g. 'UTC', 'ECT', 'Europe/Berlin', 'system') as an  millisecond-based instant, measured from 1970-01-01T00:00Z (UTC).")
    public Flux<Val> millis(Flux<Val> zone) {
        return zone.switchMap(timeZone -> {
            final ZoneId zoneId = convertToZoneId(timeZone);
            return Flux.just(Val.of(Instant.now().atZone(zoneId).toInstant().toEpochMilli()));
        });
    }

    @Attribute(docs = "Returns the system default time-zone.")
    public Flux<Val> timeZone() {
        return Val.fluxOf(ZoneId.systemDefault().toString());
    }


    @Attribute(docs = "Emits the current date and time every x milliseconds in the systems defaults time zone. x is the passed number value.")
    public Flux<Val> nowSystem(Flux<Val> intervallInMillis) {
        return now(intervallInMillis, SYSTEM_DEFAULT_TIMEZONE_FLUX);
    }

    @Attribute(docs = "Emits the current date and time every x milliseconds in the given time zone (e.g. 'UTC', 'ECT', 'Europe/Berlin', 'system') as an ISO-8601 string with offset. x is the passed number value.")
    public Flux<Val> now(Flux<Val> intervallInMillis, Flux<Val> zone) {
        return Flux.combineLatest(intervallInMillis, zone, Tuples::of)
                .switchMap(intervallAndZoneTuple -> {
                    var millis = intervallAndZoneTuple.getT1();
                    var zoneId = convertToZoneId(intervallAndZoneTuple.getT2());

                    if (!millis.isNumber())
                        return Flux.error(new PolicyEvaluationException(
                                String.format("ticker parameter not a number. Was: %s", millis.toString())));

                    var millisValue = millis.get().asLong();

                    if (millisValue == 0)
                        return Flux.error(new PolicyEvaluationException("ticker parameter must not be zero"));

                    return Flux.<String>create(sink ->
                            Schedulers.single().schedulePeriodically(
                                    () -> sink.next(Instant.now().atZone(zoneId).toOffsetDateTime().toString()),
                                    0L, millisValue, TimeUnit.MILLISECONDS));
                }).map(Val::of);
    }

    @Attribute(docs = "Returns true if the local clock is after the provided time in the systems default time-zone. Only the time of the day is taken into account. Emits value every time, the result changes.")
    public Flux<Val> nowIsAfterSystem(Flux<Val> time) {
        return nowIsAfter(time, SYSTEM_DEFAULT_TIMEZONE_FLUX);
    }

    @Attribute(docs = "Returns true if the local clock is after the provided time in the specified time-zone. Only the time of the day is taken into account. Emits value every time, the result changes.")
    public Flux<Val> nowIsAfter(Flux<Val> time, Flux<Val> zone) {
        return Flux.combineLatest(time, zone, Tuples::of)
                .switchMap(timeAndZoneTuple -> {
                    var referenceTime = timeAndZoneTuple.getT1();
                    var timeZone = timeAndZoneTuple.getT2();

                    var referenceLocalTime = LocalTime.parse(referenceTime.getText());
                    var localOffset = toOffset(ZoneId.systemDefault(), referenceLocalTime);
                    var offset = toOffset(convertToZoneId(timeZone), referenceLocalTime);
                    var adjustedReference = referenceLocalTime.atOffset(localOffset).withOffsetSameInstant(offset)
                            .toLocalTime();

                    return Flux.create(sink -> ScheduleProducer.builder()
                            .referenceTime(adjustedReference)
                            .currentTime(LocalTime.now())
                            .listener(new ScheduleListener(sink))
                            .build().startScheduling(), OverflowStrategy.LATEST);
                });
    }

    @Attribute(docs = "Returns true if the local clock is before the provided time in the systems default time-zone. Only the time of the day is taken into account. Emits value every time, the result changes.")
    public Flux<Val> nowIsBeforeSystem(Flux<Val> time) {
        return nowIsBefore(time, SYSTEM_DEFAULT_TIMEZONE_FLUX);
    }

    @Attribute(docs = "Returns true if the local clock is before the provided time in the specified time-zone. Only the time of the day is taken into account. Emits value every time, the result changes.")
    public Flux<Val> nowIsBefore(Flux<Val> time, Flux<Val> zone) {
        return nowIsAfter(time, zone)
                .map(this::negateVal);
    }

    @Attribute(docs = "Returns true if the local clock is before the provided start time and before the end time in the systems default time-zone. Only the time of the day is taken into account. Emits value every time, the result changes.")
    public Flux<Val> nowIsBetweenSystem(Flux<Val> start, Flux<Val> end) {
        return nowIsBetween(start, end, SYSTEM_DEFAULT_TIMEZONE_FLUX);
    }

    @Attribute(docs = "Returns true if the local clock is before the provided start time and before the end time in the provided time-zone. Only the time of the day is taken into account. Emits value every time, the result changes.")
    public Flux<Val> nowIsBetween(Flux<Val> start, Flux<Val> end, Flux<Val> zone) {
        Flux<Val> nowIsAfterFlux = nowIsAfter(start, zone);
        Flux<Val> nowIsBeforeFlux = nowIsBefore(end, zone);

        return Flux.combineLatest(nowIsAfterFlux, nowIsBeforeFlux, this::combineBetween);
    }

    private Val combineBetween(Val nowIsAfterVal, Val nowIsBeforeVal) {
        if ((!nowIsAfterVal.isBoolean()) || (!nowIsBeforeVal.isBoolean())) throw new RuntimeException("values must be of type boolean");

        var nowIsBetween = nowIsAfterVal.getBoolean() && nowIsBeforeVal.getBoolean();

        log.info("combining nowIsAfter({}) and nowIsBefore({}) to nowIsBetween({})", nowIsAfterVal.getBoolean(), nowIsBeforeVal.getBoolean(), nowIsBetween);

        return Val.of(nowIsBetween);
    }


    @Attribute(docs = "Sets a timer for the provided number of milliseconds. Emits Val.FALSE when created and Val.TRUE after timer elapsed.")
    public Flux<Val> trueIn(Flux<Val> timerMillis) {
        return timerMillis.switchMap(millis -> {
            if (!millis.isNumber())
                return Flux.error(new PolicyEvaluationException(
                        String.format("timer parameter not a number. Was: %s", millis)));

            var millisValue = millis.get().asLong();
            if (millisValue == 0)
                return Flux.error(new PolicyEvaluationException("ticker parameter must not be zero"));

            return Flux.concat(
                    Mono.just(Val.FALSE),
                    Mono.just(Val.TRUE).delayElement(Duration.ofMillis(millisValue))
            );
        });
    }

    @Attribute(docs = "Sets a timer for the provided number of milliseconds. Emits Val.TRUE when created and Val.FALSE after timer elapsed.")
    public Flux<Val> trueFor(Flux<Val> timerMillis) {
        return trueIn(timerMillis)
                .map(this::negateVal);
    }

    @Attribute(docs = "Set-up a periodic toggle. The 'initialValue' is returned directly. After the defined 'authorizedTimeInMillis' the negated value is returned. " +
            "After the given 'unauthorizedTimeInMillis', the original value is returned again. " +
            "By providing a 'startTime', an initial offset can be specified." +
            "All times are interpreted using the systems default time zone.")
    public Flux<Val> periodicToggleSystem(Val leftHand, Map<String, JsonNode> variables, Flux<Val> initialValue, Flux<Val> authorizedTimeInMillis,
                                          Flux<Val> unauthorizedTimeInMillis, Flux<Val> startTime) {
        return periodicToggle(leftHand, variables, initialValue, authorizedTimeInMillis, unauthorizedTimeInMillis, startTime, SYSTEM_DEFAULT_TIMEZONE_FLUX);
    }

    @Attribute(docs = "Set-up a periodic toggle. The 'initialValue' is returned directly. After the defined 'authorizedTimeInMillis' the negated value is returned. " +
            "After the given 'unauthorizedTimeInMillis', the original value is returned again. " +
            "By providing a 'startTime', an initial offset can be specified." +
            "'timeZone' is used to set the preferred time zone.")
    public Flux<Val> periodicToggle(Val leftHand, Map<String, JsonNode> variables, Flux<Val> initialValue, Flux<Val> authorizedTimeInMillis,
                                    Flux<Val> unauthorizedTimeInMillis, Flux<Val> startTime, Flux<Val> timeZone) {
        enforceUndefinedLeftHand(leftHand);

        return Flux.combineLatest(this::combinePeriodic, initialValue, authorizedTimeInMillis, unauthorizedTimeInMillis, startTime, timeZone)
                .switchMap(tuple -> {
                    var periodStartLocalTime = LocalTime.parse(tuple.getT4().getText());
                    var localOffset = toOffset(ZoneId.systemDefault(), periodStartLocalTime);
                    var offset = toOffset(convertToZoneId(tuple.getT5()), periodStartLocalTime);
                    var adjustedPeriodStart = periodStartLocalTime.atOffset(localOffset).withOffsetSameInstant(offset)
                            .toLocalTime();

                    return Flux.create(sink -> PeriodProducer.builder()
                            .initiallyAuthorized(tuple.getT1().getBoolean())
                            .authorizedTimeInMillis(tuple.getT2().get().asLong())
                            .unauthorizedTimeInMillis(tuple.getT3().get().asLong())
                            .periodStartTime(adjustedPeriodStart)
                            .currentTime(LocalTime.now())
                            .listener(new PeriodListener(sink))
                            .build().startScheduling(), OverflowStrategy.LATEST);
                });
    }

    private Tuple5<Val, Val, Val, Val, Val> combinePeriodic(Object[] objects) {
        if (objects.length != 5) throw new IllegalArgumentException("exactly 5 arguments must be provided");
        for (Object object : objects) {
            if (!(object instanceof Val)) throw new IllegalArgumentException("argument must be of type Val");
        }

        return Tuples.of((Val) objects[0], (Val) objects[1], (Val) objects[2], (Val) objects[3], (Val) objects[4]);
    }

    private void enforceUndefinedLeftHand(Val val) {
        if (val.isDefined())
            throw new IllegalArgumentException("left hand value must be undefined but is of type" + val.getValType());
    }

    private Val negateVal(Val val) {
        return Val.of(!val.getBoolean());
    }

    private ZoneOffset toOffset(ZoneId zoneId, LocalTime localTime) {
        return zoneId.getRules().getOffset(LocalDate.now().atTime(localTime));
    }

    private ZoneId convertToZoneId(Val value) {
        if (value == null || value.isUndefined() || value.isNull() || !value.isTextual()) return ZoneId.systemDefault();

        final String text = value.getText() == null ? "" : value.getText().trim();
        final String zoneIdStr = text.length() == 0 ? "system" : text;
        if ("system".equalsIgnoreCase(zoneIdStr)) {
            return ZoneId.systemDefault();
        } else if (ZoneId.SHORT_IDS.containsKey(zoneIdStr)) {
            return ZoneId.of(zoneIdStr, ZoneId.SHORT_IDS);
        }
        return ZoneId.of(zoneIdStr);
    }
=======
	public static final String NAME = "clock";

	public static final String DESCRIPTION = "Policy Information Point and attributes for retrieving current date and time information";

	@Attribute(
			docs = "Returns the current date and time in the given time zone (e.g. 'UTC', 'ECT', 'Europe/Berlin', 'system') as an ISO-8601 string with time offset.")
	public Flux<Val> now(@Text Val zone, Map<String, JsonNode> variables) {
		final ZoneId zoneId = convertToZoneId(zone);
		final OffsetDateTime now = Instant.now().atZone(zoneId).toOffsetDateTime();
		return Val.fluxOf(now.toString());
	}

	@Attribute(
			docs = "Returns the current date and time in the given time zone (e.g. 'UTC', 'ECT', 'Europe/Berlin', 'system') as an  millisecond-based instant, measured from 1970-01-01T00:00Z (UTC).")
	public Flux<Val> millis(Val zone, Map<String, JsonNode> variables) {
		final ZoneId zoneId = convertToZoneId(zone);
		return Flux.just(Val.of(Instant.now().atZone(zoneId).toInstant().toEpochMilli()));
	}

	@Attribute(docs = "Returns the system default time-zone.")
	public Flux<Val> timeZone(@Text Val value, Map<String, JsonNode> variables) {
		return Val.fluxOf(ZoneId.systemDefault().toString());
	}

	@Attribute(
			docs = "Emits every x seconds the current date and time in the given time zone (e.g. 'UTC', 'ECT', 'Europe/Berlin', 'system') as an ISO-8601 string with offset. x is the passed number value.")
	public Flux<Val> ticker(Val zone, Map<String, JsonNode> variables, Flux<Val> intervalInSeconds) {
		final ZoneId zoneId = convertToZoneId(zone);
		return intervalInSeconds.switchMap(seconds -> {
			if (!seconds.isNumber())
				return Flux.error(new PolicyEvaluationException(
						String.format("ticker parameter not a number. Was: %s", seconds)));

			var secondsValue = seconds.get().asLong();

			if (secondsValue == 0)
				return Flux.error(new PolicyEvaluationException("ticker parameter must not be zero"));

			return Flux.<String>create(sink -> Schedulers.single().schedulePeriodically(
					() -> sink.next(Instant.now().atZone(zoneId).toOffsetDateTime().toString()), 0L, secondsValue,
					TimeUnit.SECONDS));

		}).map(Val::of);
	}

	@Attribute(
			docs = "Returns if the local clock is after the provided time in the specified time-zone. Only the time of the day is taken into account. Emits value every time, the result changes.")
	public Flux<Val> after(@Text Val zone, Map<String, JsonNode> variables, Flux<Val> time) {
		return time.switchMap(referenceTime -> {
			var referenceLocalTime = LocalTime.parse(referenceTime.getText());
			var localOffset = toOffset(ZoneId.systemDefault(), referenceLocalTime);
			var offset = toOffset(convertToZoneId(zone), referenceLocalTime);
			var adjustedReference = referenceLocalTime.atOffset(localOffset).withOffsetSameInstant(offset)
					.toLocalTime();

			return Flux.create(sink -> ScheduleProducer.builder().referenceTime(adjustedReference)
					.currentTime(LocalTime.now()).listener(new ScheduleListener(sink)).build().startScheduling(),
					OverflowStrategy.LATEST);
		});
	}

	@Attribute(
			docs = "Returns if the local clock is before the provided local time. Only the time of the day is taken into account. Emits value every time, the result changes.")
	public Flux<Val> before(Val zone, Map<String, JsonNode> variables, Flux<Val> time) {
		return after(zone, variables, time).map(this::negateVal);
	}

	/*
	 * var timeout = <timeout("10s")>; <immediately "false" , after 10s "true">
	 */
	@Attribute(
			docs = "Sets a timer for the provided number of seconds. Emits Val.FALSE when created and Val.TRUE after timer elapsed.")
	public Flux<Val> timer(Val leftHand, Map<String, JsonNode> variables, Flux<Val> timerSeconds) {
		return timerSeconds.switchMap(seconds -> {
			if (!seconds.isNumber())
				return Flux.error(
						new PolicyEvaluationException(String.format("timer parameter not a number. Was: %s", seconds)));

			var secondsValue = seconds.get().asLong();
			if (secondsValue == 0)
				return Flux.error(new PolicyEvaluationException("ticker parameter must not be zero"));

			return Flux.concat(Mono.just(Val.FALSE),
					Mono.just(Val.TRUE).delayElement(Duration.ofSeconds(seconds.get().numberValue().longValue())));
		});
	}

	private Val negateVal(Val val) {
		return Val.of(!val.getBoolean());
	}

	private ZoneOffset toOffset(ZoneId zoneId, LocalTime localTime) {
		return zoneId.getRules().getOffset(LocalDate.now().atTime(localTime));
	}

	private ZoneId convertToZoneId(Val value) {
		if (value == null || value.isUndefined() || value.isNull() || !value.isTextual())
			return ZoneId.systemDefault();

		final String text = value.getText() == null ? "" : value.getText().trim();
		final String zoneIdStr = text.length() == 0 ? "system" : text;
		if ("system".equalsIgnoreCase(zoneIdStr)) {
			return ZoneId.systemDefault();
		}
		else if (ZoneId.SHORT_IDS.containsKey(zoneIdStr)) {
			return ZoneId.of(zoneIdStr, ZoneId.SHORT_IDS);
		}
		return ZoneId.of(zoneIdStr);
	}
>>>>>>> 78c4a0bb

}<|MERGE_RESOLUTION|>--- conflicted
+++ resolved
@@ -47,7 +47,6 @@
 @PolicyInformationPoint(name = ClockPolicyInformationPoint.NAME, description = ClockPolicyInformationPoint.DESCRIPTION)
 public class ClockPolicyInformationPoint {
 
-<<<<<<< HEAD
     public static final String NAME = "clock";
 
     public static final String DESCRIPTION = "Policy Information Point and attributes for retrieving current date and time information";
@@ -257,116 +256,5 @@
         }
         return ZoneId.of(zoneIdStr);
     }
-=======
-	public static final String NAME = "clock";
-
-	public static final String DESCRIPTION = "Policy Information Point and attributes for retrieving current date and time information";
-
-	@Attribute(
-			docs = "Returns the current date and time in the given time zone (e.g. 'UTC', 'ECT', 'Europe/Berlin', 'system') as an ISO-8601 string with time offset.")
-	public Flux<Val> now(@Text Val zone, Map<String, JsonNode> variables) {
-		final ZoneId zoneId = convertToZoneId(zone);
-		final OffsetDateTime now = Instant.now().atZone(zoneId).toOffsetDateTime();
-		return Val.fluxOf(now.toString());
-	}
-
-	@Attribute(
-			docs = "Returns the current date and time in the given time zone (e.g. 'UTC', 'ECT', 'Europe/Berlin', 'system') as an  millisecond-based instant, measured from 1970-01-01T00:00Z (UTC).")
-	public Flux<Val> millis(Val zone, Map<String, JsonNode> variables) {
-		final ZoneId zoneId = convertToZoneId(zone);
-		return Flux.just(Val.of(Instant.now().atZone(zoneId).toInstant().toEpochMilli()));
-	}
-
-	@Attribute(docs = "Returns the system default time-zone.")
-	public Flux<Val> timeZone(@Text Val value, Map<String, JsonNode> variables) {
-		return Val.fluxOf(ZoneId.systemDefault().toString());
-	}
-
-	@Attribute(
-			docs = "Emits every x seconds the current date and time in the given time zone (e.g. 'UTC', 'ECT', 'Europe/Berlin', 'system') as an ISO-8601 string with offset. x is the passed number value.")
-	public Flux<Val> ticker(Val zone, Map<String, JsonNode> variables, Flux<Val> intervalInSeconds) {
-		final ZoneId zoneId = convertToZoneId(zone);
-		return intervalInSeconds.switchMap(seconds -> {
-			if (!seconds.isNumber())
-				return Flux.error(new PolicyEvaluationException(
-						String.format("ticker parameter not a number. Was: %s", seconds)));
-
-			var secondsValue = seconds.get().asLong();
-
-			if (secondsValue == 0)
-				return Flux.error(new PolicyEvaluationException("ticker parameter must not be zero"));
-
-			return Flux.<String>create(sink -> Schedulers.single().schedulePeriodically(
-					() -> sink.next(Instant.now().atZone(zoneId).toOffsetDateTime().toString()), 0L, secondsValue,
-					TimeUnit.SECONDS));
-
-		}).map(Val::of);
-	}
-
-	@Attribute(
-			docs = "Returns if the local clock is after the provided time in the specified time-zone. Only the time of the day is taken into account. Emits value every time, the result changes.")
-	public Flux<Val> after(@Text Val zone, Map<String, JsonNode> variables, Flux<Val> time) {
-		return time.switchMap(referenceTime -> {
-			var referenceLocalTime = LocalTime.parse(referenceTime.getText());
-			var localOffset = toOffset(ZoneId.systemDefault(), referenceLocalTime);
-			var offset = toOffset(convertToZoneId(zone), referenceLocalTime);
-			var adjustedReference = referenceLocalTime.atOffset(localOffset).withOffsetSameInstant(offset)
-					.toLocalTime();
-
-			return Flux.create(sink -> ScheduleProducer.builder().referenceTime(adjustedReference)
-					.currentTime(LocalTime.now()).listener(new ScheduleListener(sink)).build().startScheduling(),
-					OverflowStrategy.LATEST);
-		});
-	}
-
-	@Attribute(
-			docs = "Returns if the local clock is before the provided local time. Only the time of the day is taken into account. Emits value every time, the result changes.")
-	public Flux<Val> before(Val zone, Map<String, JsonNode> variables, Flux<Val> time) {
-		return after(zone, variables, time).map(this::negateVal);
-	}
-
-	/*
-	 * var timeout = <timeout("10s")>; <immediately "false" , after 10s "true">
-	 */
-	@Attribute(
-			docs = "Sets a timer for the provided number of seconds. Emits Val.FALSE when created and Val.TRUE after timer elapsed.")
-	public Flux<Val> timer(Val leftHand, Map<String, JsonNode> variables, Flux<Val> timerSeconds) {
-		return timerSeconds.switchMap(seconds -> {
-			if (!seconds.isNumber())
-				return Flux.error(
-						new PolicyEvaluationException(String.format("timer parameter not a number. Was: %s", seconds)));
-
-			var secondsValue = seconds.get().asLong();
-			if (secondsValue == 0)
-				return Flux.error(new PolicyEvaluationException("ticker parameter must not be zero"));
-
-			return Flux.concat(Mono.just(Val.FALSE),
-					Mono.just(Val.TRUE).delayElement(Duration.ofSeconds(seconds.get().numberValue().longValue())));
-		});
-	}
-
-	private Val negateVal(Val val) {
-		return Val.of(!val.getBoolean());
-	}
-
-	private ZoneOffset toOffset(ZoneId zoneId, LocalTime localTime) {
-		return zoneId.getRules().getOffset(LocalDate.now().atTime(localTime));
-	}
-
-	private ZoneId convertToZoneId(Val value) {
-		if (value == null || value.isUndefined() || value.isNull() || !value.isTextual())
-			return ZoneId.systemDefault();
-
-		final String text = value.getText() == null ? "" : value.getText().trim();
-		final String zoneIdStr = text.length() == 0 ? "system" : text;
-		if ("system".equalsIgnoreCase(zoneIdStr)) {
-			return ZoneId.systemDefault();
-		}
-		else if (ZoneId.SHORT_IDS.containsKey(zoneIdStr)) {
-			return ZoneId.of(zoneIdStr, ZoneId.SHORT_IDS);
-		}
-		return ZoneId.of(zoneIdStr);
-	}
->>>>>>> 78c4a0bb
 
 }