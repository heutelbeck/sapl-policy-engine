--- conflicted
+++ resolved
@@ -23,11 +23,7 @@
 	<parent>
 		<groupId>io.sapl</groupId>
 		<artifactId>sapl-policy-engine</artifactId>
-<<<<<<< HEAD
 		<version>2.0.1-SNAPSHOT</version>
-=======
-		<version>2.1.0-SNAPSHOT</version>
->>>>>>> 8b2369b5
 	</parent>
 	<name>SAPL Language</name>
 	<artifactId>sapl-lang</artifactId>
@@ -53,10 +49,10 @@
 		</dependency>
 
 		<!-- XText -->
-		<!-- 
-			XText introduces transitive dependencies on log4j 1.2.x 
-			these introduce CVE-2019-17571. Replace with log4j to slf4j 
-			bridge eliminating log4j completely. Also no dependency 
+		<!--
+			XText introduces transitive dependencies on log4j 1.2.x
+			these introduce CVE-2019-17571. Replace with log4j to slf4j
+			bridge eliminating log4j completely. Also no dependency
 			to log4j2 vulnerable to log4shell class of attacks.
 		-->
 		<dependency>
@@ -103,7 +99,7 @@
 				</exclusion>
 			</exclusions>
 		</dependency>
-		
+
 		<!-- Logging -->
 		<dependency>
 			<!-- map log4j API to slf4j API -->
@@ -260,8 +256,8 @@
 				</dependencies>
 				<executions>
 					<execution>
-						<!-- 
-							Attention: the ?m2e annotations may break validation of release packages 
+						<!--
+							Attention: the ?m2e annotations may break validation of release packages
 							being pushed to maven central.
 						-->
                         <?m2e ignore?>
@@ -283,8 +279,8 @@
 							<cleanupDaemonThreads>false
 							</cleanupDaemonThreads><!-- see https://bugs.eclipse.org/bugs/show_bug.cgi?id=475098#c3 -->
 							<systemProperties>
-								<!-- Use custom logger configuration to make logs look like default 
-									maven logs. Attention: Setting this here spills over into the mwe2Launcher 
+								<!-- Use custom logger configuration to make logs look like default
+									maven logs. Attention: Setting this here spills over into the mwe2Launcher
 									execution below. -->
 								<systemProperty>
 									<key>log4j.configuration</key>
