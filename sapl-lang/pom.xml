<?xml version="1.0" encoding="UTF-8"?>
<!--

    Copyright (C) 2017-2024 Dominic Heutelbeck (dominic@heutelbeck.com)

    SPDX-License-Identifier: Apache-2.0

    Licensed under the Apache License, Version 2.0 (the "License");
    you may not use this file except in compliance with the License.
    You may obtain a copy of the License at

        http://www.apache.org/licenses/LICENSE-2.0

    Unless required by applicable law or agreed to in writing, software
    distributed under the License is distributed on an "AS IS" BASIS,
    WITHOUT WARRANTIES OR CONDITIONS OF ANY KIND, either express or implied.
    See the License for the specific language governing permissions and
    limitations under the License.

-->
<project xmlns="http://maven.apache.org/POM/4.0.0"
	xmlns:xsi="http://www.w3.org/2001/XMLSchema-instance"
	xsi:schemaLocation="http://maven.apache.org/POM/4.0.0 http://maven.apache.org/xsd/maven-4.0.0.xsd">
	<modelVersion>4.0.0</modelVersion>
	<parent>
		<groupId>io.sapl</groupId>
		<artifactId>sapl-policy-engine</artifactId>
		<version>3.0.0-SNAPSHOT</version>
	</parent>
	<name>SAPL Language</name>
	<artifactId>sapl-lang</artifactId>
	<packaging>jar</packaging>
	<dependencies>
		<!-- SAPL APIs implemented or used by the SAPL language core -->
		<dependency>
			<groupId>io.sapl</groupId>
			<artifactId>sapl-pdp-api</artifactId>
			<version>${project.version}</version>
		</dependency>
		<dependency>
			<groupId>io.sapl</groupId>
			<artifactId>sapl-extensions-api</artifactId>
			<version>${project.version}</version>
		</dependency>
		<dependency>
			<groupId>io.sapl</groupId>
			<artifactId>sapl-generator</artifactId>
			<version>${project.version}</version>
			<optional>true</optional>
		</dependency>
		<!-- XText -->
		<dependency>
			<groupId>org.eclipse.xtext</groupId>
			<artifactId>org.eclipse.xtext</artifactId>
			<version>${xtext.version}</version>
		</dependency>
		<dependency>
			<groupId>org.eclipse.xtext</groupId>
			<artifactId>org.eclipse.xtext.xbase</artifactId>
			<version>${xtext.version}</version>
		</dependency>
		<dependency>
			<groupId>org.eclipse.xtext</groupId>
			<artifactId>org.eclipse.xtext.xtext.generator</artifactId>
			<version>${xtext.version}</version>
			<optional>true</optional>
		</dependency>
		<dependency>
			<groupId>org.eclipse.emf</groupId>
			<artifactId>org.eclipse.emf.mwe2.launch</artifactId>
			<optional>true</optional>
		</dependency>
		<dependency>
			<groupId>org.eclipse.xtext</groupId>
			<artifactId>xtext-antlr-generator</artifactId>
			<optional>true</optional>
			<exclusions>
				<exclusion>
					<groupId>log4j</groupId>
					<artifactId>log4j</artifactId>
				</exclusion>
			</exclusions>
		</dependency>
		<dependency>
			<groupId>com.google.guava</groupId>
			<artifactId>guava</artifactId>
		</dependency>
		<!-- Logging -->
		<dependency>
			<groupId>org.slf4j</groupId>
			<artifactId>slf4j-api</artifactId>
		</dependency>
		<!-- Utility -->
		<dependency>
			<groupId>org.projectlombok</groupId>
			<artifactId>lombok</artifactId>
			<scope>provided</scope>
		</dependency>
		<dependency>
			<groupId>org.apache.commons</groupId>
			<artifactId>commons-lang3</artifactId>
		</dependency>
		<dependency>
			<groupId>commons-io</groupId>
			<artifactId>commons-io</artifactId>
			<!-- newer versions may break MQTT intrgration tests due to version
			conflicts with dependencies used during testing -->
			<version>2.10.0</version>
		</dependency>

		<!-- JSON schema validation -->
		<dependency>
			<groupId>com.networknt</groupId>
			<artifactId>json-schema-validator</artifactId>
			<version>1.3.1</version>
		</dependency>

		<!-- Testing -->
		<dependency>
			<groupId>org.junit.jupiter</groupId>
			<artifactId>junit-jupiter</artifactId>
			<scope>test</scope>
		</dependency>
		<dependency>
			<groupId>org.junit.jupiter</groupId>
			<artifactId>junit-jupiter-params</artifactId>
			<scope>test</scope>
		</dependency>
		<dependency>
			<groupId>io.sapl</groupId>
			<artifactId>sapl-hamcrest</artifactId>
			<version>${project.version}</version>
			<scope>test</scope>
		</dependency>
		<dependency>
			<groupId>io.projectreactor</groupId>
			<artifactId>reactor-test</artifactId>
			<scope>test</scope>
		</dependency>
		<dependency>
			<groupId>org.hamcrest</groupId>
			<artifactId>hamcrest</artifactId>
			<scope>test</scope>
		</dependency>
		<dependency>
			<groupId>org.assertj</groupId>
			<artifactId>assertj-core</artifactId>
			<scope>test</scope>
		</dependency>
		<dependency>
			<groupId>com.spotify</groupId>
			<artifactId>hamcrest-pojo</artifactId>
			<scope>test</scope>
		</dependency>
		<dependency>
			<groupId>com.spotify</groupId>
			<artifactId>hamcrest-optional</artifactId>
			<scope>test</scope>
		</dependency>
		<dependency>
			<groupId>com.spotify</groupId>
			<artifactId>hamcrest-jackson</artifactId>
			<scope>test</scope>
		</dependency>
		<dependency>
			<groupId>org.eclipse.xtext</groupId>
			<artifactId>org.eclipse.xtext.testing</artifactId>
			<version>${xtext.version}</version>
			<scope>test</scope>
		</dependency>
		<dependency>
			<groupId>org.eclipse.xtext</groupId>
			<artifactId>org.eclipse.xtext.xbase.testing</artifactId>
			<version>${xtext.version}</version>
			<scope>test</scope>
			<exclusions>
				<exclusion>
					<groupId>junit</groupId>
					<artifactId>junit</artifactId>
				</exclusion>
			</exclusions>
		</dependency>
		<dependency>
			<groupId>org.mockito</groupId>
			<artifactId>mockito-core</artifactId>
			<scope>test</scope>
		</dependency>
		<dependency>
			<groupId>org.reflections</groupId>
			<artifactId>reflections</artifactId>
			<version>0.10.2</version>
			<scope>test</scope>
		</dependency>
		<dependency>
			<groupId>org.slf4j</groupId>
			<artifactId>slf4j-simple</artifactId>
			<scope>test</scope>
		</dependency>
	</dependencies>
	<build>
		<plugins>
			<plugin>
				<groupId>org.codehaus.mojo</groupId>
				<artifactId>exec-maven-plugin</artifactId>
				<version>3.1.0</version>
				<executions>
					<execution>
						<!--
							Attention: the ?m2e annotations may break validation of release packages
							being pushed to maven central.
						-->
						<?m2e ignore?>
						<id>mwe2GenerateEMFClasses</id>
						<phase>generate-sources</phase>
						<goals>
							<goal>java</goal>
						</goals>
						<configuration>
							<mainClass>
								org.eclipse.emf.mwe2.launch.runtime.Mwe2Launcher</mainClass>
							<arguments>
								<argument>
									/${project.basedir}/src/main/java/io/sapl/grammar/GenerateSAPLModel.mwe2
								</argument>
								<argument>-p</argument>
								<argument>rootPath=/${project.basedir}/..</argument>
							</arguments>
							<classpathScope>compile</classpathScope>
							<includePluginDependencies>true</includePluginDependencies>
							<cleanupDaemonThreads>false
							</cleanupDaemonThreads> <!-- see
							https://bugs.eclipse.org/bugs/show_bug.cgi?id=475098#c3 -->
							<systemProperties>
								<!-- Use custom logger configuration to make
								logs look like default
									maven logs. Attention: Setting this here spills over into the mwe2Launcher
									execution below. -->
								<systemProperty>
									<key>log4j.configuration</key>
									<value>
										file:${project.basedir}/plugin-log4j.properties</value>
								</systemProperty>
							</systemProperties>
						</configuration>
					</execution>
					<execution>
						<?m2e ignore?>
						<id>mwe2Launcher</id>
						<phase>generate-sources</phase>
						<goals>
							<goal>java</goal>
						</goals>
						<configuration>
							<mainClass>
								org.eclipse.emf.mwe2.launch.runtime.Mwe2Launcher</mainClass>
							<arguments>
								<argument>
									/${project.basedir}/src/main/java/io/sapl/grammar/GenerateSAPL.mwe2</argument>
								<argument>-p</argument>
								<argument>rootPath=/${project.basedir}/..</argument>
							</arguments>
							<classpathScope>compile</classpathScope>
							<includePluginDependencies>true</includePluginDependencies>
							<cleanupDaemonThreads>false
							</cleanupDaemonThreads> <!-- see
							https://bugs.eclipse.org/bugs/show_bug.cgi?id=475098#c3 -->
						</configuration>
					</execution>
				</executions>
			</plugin>
			<plugin>
				<groupId>org.apache.maven.plugins</groupId>
				<artifactId>maven-clean-plugin</artifactId>
				<configuration>
					<filesets combine.children="append">
						<fileset>
							<directory>
								${basedir}/../sapl-lang/src/main/xtext-gen/</directory>
							<includes>
								<include>**/*</include>
							</includes>
						</fileset>
						<fileset>
							<directory>${basedir}/../sapl-lang/src/main/emf-gen/</directory>
							<includes>
								<include>**/*</include>
							</includes>
						</fileset>
						<fileset>
							<directory>
								${basedir}/../sapl-lang/src/test/xtext-gen/</directory>
							<includes>
								<include>**/*</include>
							</includes>
						</fileset>
						<fileset>
							<directory>
								${basedir}/../sapl-ide/src/main/xtext-gen/</directory>
							<includes>
								<include>**/*</include>
							</includes>
						</fileset>
						<fileset>
							<directory>
								${basedir}/../sapl-web/src/main/xtext-gen/</directory>
							<includes>
								<include>**/*</include>
							</includes>
						</fileset>
						<fileset>
							<directory>${basedir}/model/generated/</directory>
						</fileset>
					</filesets>
				</configuration>
			</plugin>
			<plugin>
				<groupId>org.codehaus.mojo</groupId>
				<artifactId>build-helper-maven-plugin</artifactId>
				<executions>
					<execution>
						<?m2e execute onConfiguration,onIncremental?>
						<id>add-source</id>
						<phase>initialize</phase>
						<goals>
							<goal>add-source</goal>
							<goal>add-resource</goal>
						</goals>
						<configuration>
							<sources>
								<source>src/main/xtext-gen</source>
								<source>src/main/emf-gen</source>
							</sources>
							<resources>
								<resource>
									<directory>src/main/xtext-gen</directory>
									<excludes>
										<exclude>**/*.java</exclude>
										<exclude>**/*.g</exclude>
									</excludes>
								</resource>
							</resources>
						</configuration>
					</execution>
					<execution>
						<?m2e execute onConfiguration,onIncremental?>
						<id>add-test-source</id>
						<phase>initialize</phase>
						<goals>
							<goal>add-test-source</goal>
							<goal>add-test-resource</goal>
						</goals>
						<configuration>
							<sources>
								<source>src/test/xtext-gen</source>
							</sources>
							<resources>
								<resource>
									<directory>src/test/xtext-gen</directory>
									<excludes>
										<exclude>**/*.java</exclude>
									</excludes>
								</resource>
							</resources>
						</configuration>
					</execution>
				</executions>
			</plugin>
<<<<<<< HEAD
			<plugin>
				<artifactId>maven-assembly-plugin</artifactId>
				<version>3.6.0</version>
				<configuration>
					<descriptors>
						<descriptor>jar-with-ecore-model.xml</descriptor>
					</descriptors>
					<appendAssemblyId>true</appendAssemblyId>
				</configuration>
				<executions>
					<execution>
						<id>make-assembly</id>
						<phase>package</phase>
						<goals>
							<goal>single</goal>
						</goals>
					</execution>
				</executions>
			</plugin>
			<plugin>
				<groupId>biz.aQute.bnd</groupId>
				<artifactId>bnd-maven-plugin</artifactId>
				<version>6.4.0</version>
				<executions>
					<execution>
						<goals>
							<goal>bnd-process</goal>
						</goals>
					</execution>
				</executions>
				<configuration>
					<!-- Lombok is not needed as a runtime dependency but is automatically detected as one due when
                    SneakyThrows is in use because it leaves traces in the class files. This can be removed when the
                    project uses a version of lombok which contains a fix for
                     https://github.com/projectlombok/lombok/issues/3601 -->
					<bnd>
						Import-Package: !lombok,*
					</bnd>
				</configuration>
			</plugin>
			<plugin>
				<groupId>org.apache.maven.plugins</groupId>
				<artifactId>maven-jar-plugin</artifactId>
				<configuration>
					<archive>
						<manifestFile>
							${project.build.outputDirectory}/META-INF/MANIFEST.MF</manifestFile>
					</archive>
				</configuration>
			</plugin>
=======
>>>>>>> b37af5ad
		</plugins>
	</build>
</project><|MERGE_RESOLUTION|>--- conflicted
+++ resolved
@@ -365,26 +365,6 @@
 					</execution>
 				</executions>
 			</plugin>
-<<<<<<< HEAD
-			<plugin>
-				<artifactId>maven-assembly-plugin</artifactId>
-				<version>3.6.0</version>
-				<configuration>
-					<descriptors>
-						<descriptor>jar-with-ecore-model.xml</descriptor>
-					</descriptors>
-					<appendAssemblyId>true</appendAssemblyId>
-				</configuration>
-				<executions>
-					<execution>
-						<id>make-assembly</id>
-						<phase>package</phase>
-						<goals>
-							<goal>single</goal>
-						</goals>
-					</execution>
-				</executions>
-			</plugin>
 			<plugin>
 				<groupId>biz.aQute.bnd</groupId>
 				<artifactId>bnd-maven-plugin</artifactId>
@@ -416,8 +396,6 @@
 					</archive>
 				</configuration>
 			</plugin>
-=======
->>>>>>> b37af5ad
 		</plugins>
 	</build>
 </project>