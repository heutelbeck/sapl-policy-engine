--- conflicted
+++ resolved
@@ -132,24 +132,15 @@
 		saplArray.getItems().add(basicValueFrom(factory.createNullLiteral()));
 		saplArray.getItems().add(basicValueFrom(factory.createTrueLiteral()));
 		saplArray.getItems().add(basicValueFrom(factory.createFalseLiteral()));
-<<<<<<< HEAD
-
-		JsonNode result = saplArray.evaluate(ctx, true, null);
-=======
->>>>>>> 24256a11
 
 		ArrayNode expectedResult = JSON.arrayNode();
 		expectedResult.add(JSON.nullNode());
 		expectedResult.add(JSON.booleanNode(true));
 		expectedResult.add(JSON.booleanNode(false));
 
-<<<<<<< HEAD
-		assertEquals("Array should evaluate to Array", expectedResult, result);
-=======
 		saplArray.evaluate(ctx, true, null)
 				.take(1)
 				.subscribe(result -> assertEquals("Array should evaluate to Array", expectedResult, result));
->>>>>>> 24256a11
 	}
 
 }