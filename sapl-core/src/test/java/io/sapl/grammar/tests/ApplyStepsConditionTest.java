--- conflicted
+++ resolved
@@ -207,14 +207,6 @@
 		expression.setRight(basicValueFrom(number));
 		step.setExpression(expression);
 
-<<<<<<< HEAD
-		ArrayResultNode result = (ArrayResultNode) previousResult.applyStep(step, ctx, true, null);
-		Multiset<AbstractAnnotatedJsonNode> resultSet = HashMultiset.create(result.getNodes());
-
-		assertEquals(
-				"Condition step applied to object node should return the attribute values for which the condition is true",
-				expectedResultSet, resultSet);
-=======
 		previousResult.applyStep(step, ctx, true, null)
 				.take(1)
 				.subscribe(result -> {
@@ -223,6 +215,5 @@
 							expectedResultSet, resultSet);
 				});
 
->>>>>>> 24256a11
 	}
 }