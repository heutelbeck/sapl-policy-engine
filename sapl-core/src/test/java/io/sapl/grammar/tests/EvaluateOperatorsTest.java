package io.sapl.grammar.tests;

import static io.sapl.grammar.tests.BasicValueHelper.basicValueFrom;
import static org.junit.Assert.assertEquals;
import static org.junit.Assert.assertFalse;
import static org.junit.Assert.assertTrue;

import java.math.BigDecimal;
import java.util.HashMap;

import org.junit.Test;

import com.fasterxml.jackson.databind.JsonNode;
import com.fasterxml.jackson.databind.node.JsonNodeFactory;

import io.sapl.api.interpreter.PolicyEvaluationException;
import io.sapl.grammar.sapl.And;
import io.sapl.grammar.sapl.Array;
import io.sapl.grammar.sapl.Div;
import io.sapl.grammar.sapl.EagerAnd;
import io.sapl.grammar.sapl.EagerOr;
import io.sapl.grammar.sapl.ElementOf;
import io.sapl.grammar.sapl.Equals;
import io.sapl.grammar.sapl.Less;
import io.sapl.grammar.sapl.LessEquals;
import io.sapl.grammar.sapl.Minus;
import io.sapl.grammar.sapl.More;
import io.sapl.grammar.sapl.MoreEquals;
import io.sapl.grammar.sapl.Multi;
import io.sapl.grammar.sapl.Not;
import io.sapl.grammar.sapl.NullLiteral;
import io.sapl.grammar.sapl.NumberLiteral;
import io.sapl.grammar.sapl.Or;
import io.sapl.grammar.sapl.Plus;
import io.sapl.grammar.sapl.Regex;
import io.sapl.grammar.sapl.SaplFactory;
import io.sapl.grammar.sapl.StringLiteral;
import io.sapl.grammar.sapl.UnaryMinus;
import io.sapl.grammar.sapl.impl.SaplFactoryImpl;
import io.sapl.interpreter.EvaluationContext;
import reactor.core.publisher.Flux;
import reactor.test.StepVerifier;

public class EvaluateOperatorsTest {
	private static final BigDecimal TEST_NUMBER = BigDecimal.valueOf(100.50);
	private static final BigDecimal NUMBER_ONE = BigDecimal.valueOf(1);
	private static final BigDecimal NUMBER_TWO = BigDecimal.valueOf(2);
	private static final BigDecimal NUMBER_TEN = BigDecimal.valueOf(10);

	private static SaplFactory factory = SaplFactoryImpl.eINSTANCE;
	private static JsonNodeFactory JSON = JsonNodeFactory.instance;

	private static EvaluationContext ctx = new EvaluationContext(null, null, null, new HashMap<>());

	@Test
	public void evaluateAndInTarget() {
		And and = factory.createAnd();
		and.setLeft(basicValueFrom(factory.createFalseLiteral()));
		and.setRight(basicValueFrom(factory.createFalseLiteral()));

		StepVerifier.create(and.evaluate(ctx, false, null))
				.expectError(PolicyEvaluationException.class)
				.verify();
	}

	@Test
	public void evaluateAndFalseFalse() {
		And and = factory.createAnd();
		and.setLeft(basicValueFrom(factory.createFalseLiteral()));
		and.setRight(basicValueFrom(factory.createFalseLiteral()));

		and.evaluate(ctx, true, null)
				.take(1)
				.subscribe(result -> assertEquals("False And False should evaluate to BooleanNode(false)",
						JSON.booleanNode(false), result)
				);
	}

	@Test
	public void evaluateAndTrueFalse() {
		And and = factory.createAnd();
		and.setLeft(basicValueFrom(factory.createTrueLiteral()));
		and.setRight(basicValueFrom(factory.createFalseLiteral()));

		and.evaluate(ctx, true, null)
				.take(1)
				.subscribe(result -> assertEquals("True And False should evaluate to BooleanNode(false)",
						JSON.booleanNode(false), result)
				);
	}

	@Test
	public void evaluateAndTrueTrue() {
		And and = factory.createAnd();
		and.setLeft(basicValueFrom(factory.createTrueLiteral()));
		and.setRight(basicValueFrom(factory.createTrueLiteral()));

		and.evaluate(ctx, true, null)
				.take(1)
				.subscribe(result -> assertEquals("True And True should evaluate to BooleanNode(false)",
						JSON.booleanNode(true), result)
				);
	}

	@Test
	public void evaluateAndWrongDatatypeLeft() {
		And and = factory.createAnd();

		NumberLiteral num = factory.createNumberLiteral();
		num.setNumber(TEST_NUMBER);
		and.setLeft(basicValueFrom(num));

		and.setRight(basicValueFrom(factory.createFalseLiteral()));

		StepVerifier.create(and.evaluate(ctx, true, null))
				.expectError(PolicyEvaluationException.class)
				.verify();
	}

	@Test
	public void evaluateAndLeftTrueWrongDatatypeRight() {
		And and = factory.createAnd();

		and.setLeft(basicValueFrom(factory.createTrueLiteral()));

		NumberLiteral num = factory.createNumberLiteral();
		num.setNumber(TEST_NUMBER);
		and.setRight(basicValueFrom(num));

		StepVerifier.create(and.evaluate(ctx, true, null))
				.expectError(PolicyEvaluationException.class)
				.verify();
	}

	@Test
	public void evaluateAndLeftFalseWrongDatatypeRight() {
		And and = factory.createAnd();

		and.setLeft(basicValueFrom(factory.createFalseLiteral()));

		NumberLiteral num = factory.createNumberLiteral();
		num.setNumber(TEST_NUMBER);
		and.setRight(basicValueFrom(num));

		and.evaluate(ctx, true, null)
				.take(1)
				.subscribe(result -> assertEquals("False And wrong datatype should evaluate to BooleanNode(false) (lazy evaluation)",
						JSON.booleanNode(false), result)
				);
	}

	@Test
	public void evaluateEagerAndFalseFalse() {
		EagerAnd eagerAnd = factory.createEagerAnd();
		eagerAnd.setLeft(basicValueFrom(factory.createFalseLiteral()));
		eagerAnd.setRight(basicValueFrom(factory.createFalseLiteral()));

		eagerAnd.evaluate(ctx, true, null)
				.take(1)
				.subscribe(result -> assertEquals("False EagerAnd False should evaluate to BooleanNode(false)",
						JSON.booleanNode(false), result)
				);
	}

	@Test
	public void evaluateEagerAndTrueFalse() {
		EagerAnd eagerAnd = factory.createEagerAnd();
		eagerAnd.setLeft(basicValueFrom(factory.createTrueLiteral()));
		eagerAnd.setRight(basicValueFrom(factory.createFalseLiteral()));

		eagerAnd.evaluate(ctx, true, null)
				.take(1)
				.subscribe(result -> assertEquals("True EagerAnd False should evaluate to BooleanNode(false)",
						JSON.booleanNode(false), result)
				);
	}

	@Test
	public void evaluateEagerAndTrueTrue() {
		EagerAnd eagerAnd = factory.createEagerAnd();
		eagerAnd.setLeft(basicValueFrom(factory.createTrueLiteral()));
		eagerAnd.setRight(basicValueFrom(factory.createTrueLiteral()));

		eagerAnd.evaluate(ctx, true, null)
				.take(1)
				.subscribe(result -> assertEquals("True EagerAnd True should evaluate to BooleanNode(false)",
						JSON.booleanNode(true), result)
				);
	}

	@Test
	public void evaluateEagerAndWrongDatatypeLeft() {
		And and = factory.createAnd();

		NumberLiteral num = factory.createNumberLiteral();
		num.setNumber(TEST_NUMBER);
		and.setLeft(basicValueFrom(num));

		and.setRight(basicValueFrom(factory.createFalseLiteral()));

		StepVerifier.create(and.evaluate(ctx, true, null))
				.expectError(PolicyEvaluationException.class)
				.verify();
	}

	@Test
	public void evaluateEagerAndLeftTrueWrongDatatypeRight() {
		EagerAnd eagerAnd = factory.createEagerAnd();

		eagerAnd.setLeft(basicValueFrom(factory.createTrueLiteral()));

		NumberLiteral num = factory.createNumberLiteral();
		num.setNumber(TEST_NUMBER);
		eagerAnd.setRight(basicValueFrom(num));

		StepVerifier.create(eagerAnd.evaluate(ctx, true, null))
				.expectError(PolicyEvaluationException.class)
				.verify();
	}

	@Test
	public void evaluateEagerAndLeftFalseWrongDatatypeRight() {
		EagerAnd eagerAnd = factory.createEagerAnd();

		eagerAnd.setLeft(basicValueFrom(factory.createFalseLiteral()));

		NumberLiteral num = factory.createNumberLiteral();
		num.setNumber(TEST_NUMBER);
		eagerAnd.setRight(basicValueFrom(num));

		StepVerifier.create(eagerAnd.evaluate(ctx, true, null))
				.expectError(PolicyEvaluationException.class)
				.verify();
	}

	@Test
	public void evaluateOrInTarget() {
		Or or = factory.createOr();
		or.setLeft(basicValueFrom(factory.createFalseLiteral()));
		or.setRight(basicValueFrom(factory.createFalseLiteral()));

		StepVerifier.create(or.evaluate(ctx, false, null))
				.expectError(PolicyEvaluationException.class)
				.verify();
	}

	@Test
	public void evaluateOrFalseFalse() {
		Or or = factory.createOr();
		or.setLeft(basicValueFrom(factory.createFalseLiteral()));
		or.setRight(basicValueFrom(factory.createFalseLiteral()));

		or.evaluate(ctx, true, null)
				.take(1)
				.subscribe(result -> assertEquals("False Or False should evaluate to BooleanNode(false)",
						JSON.booleanNode(false), result)
				);
	}

	@Test
	public void evaluateOrTrueFalse() {
		Or or = factory.createOr();
		or.setLeft(basicValueFrom(factory.createTrueLiteral()));
		or.setRight(basicValueFrom(factory.createFalseLiteral()));

		or.evaluate(ctx, true, null)
				.take(1)
				.subscribe(result -> assertEquals("True Or False should evaluate to BooleanNode(true)",
						JSON.booleanNode(true), result)
				);
	}

	@Test
	public void evaluateOrFalseTrue() {
		Or or = factory.createOr();
		or.setLeft(basicValueFrom(factory.createFalseLiteral()));
		or.setRight(basicValueFrom(factory.createTrueLiteral()));

		or.evaluate(ctx, true, null)
				.take(1)
				.subscribe(result -> assertEquals("False Or True should evaluate to BooleanNode(true)",
						JSON.booleanNode(true), result)
				);
	}

	@Test
	public void evaluateOrWrongDatatypeLeft() {
		Or or = factory.createOr();

		NumberLiteral num = factory.createNumberLiteral();
		num.setNumber(TEST_NUMBER);
		or.setLeft(basicValueFrom(num));

		or.setRight(basicValueFrom(factory.createTrueLiteral()));

		StepVerifier.create(or.evaluate(ctx, true, null))
				.expectError(PolicyEvaluationException.class)
				.verify();
	}

	@Test
	public void evaluateOrWrongDatatypeRightLeftFalse() {
		Or or = factory.createOr();
		or.setLeft(basicValueFrom(factory.createFalseLiteral()));

		NumberLiteral num = factory.createNumberLiteral();
		num.setNumber(TEST_NUMBER);
		or.setRight(basicValueFrom(num));

		StepVerifier.create(or.evaluate(ctx, true, null))
				.expectError(PolicyEvaluationException.class)
				.verify();
	}

	@Test
	public void evaluateOrWrongDatatypeRightLeftTrue() {
		Or or = factory.createOr();

		or.setLeft(basicValueFrom(factory.createTrueLiteral()));

		NumberLiteral num = factory.createNumberLiteral();
		num.setNumber(TEST_NUMBER);
		or.setRight(basicValueFrom(num));

		or.evaluate(ctx, true, null)
				.take(1)
				.subscribe(result -> assertEquals("True Or wrong datatype should evaluate to BooleanNode(true) (lazy evaluation)",
						JSON.booleanNode(true), result)
				);
	}

	@Test
	public void evaluateEagerOrFalseFalse() {
		EagerOr eagerOr = factory.createEagerOr();
		eagerOr.setLeft(basicValueFrom(factory.createFalseLiteral()));
		eagerOr.setRight(basicValueFrom(factory.createFalseLiteral()));

		eagerOr.evaluate(ctx, true, null)
				.take(1)
				.subscribe(result -> assertEquals("False EagerOr False should evaluate to BooleanNode(false)",
						JSON.booleanNode(false), result)
				);
	}

	@Test
	public void evaluateEagerOrTrueFalse() {
		EagerOr eagerOr = factory.createEagerOr();
		eagerOr.setLeft(basicValueFrom(factory.createTrueLiteral()));
		eagerOr.setRight(basicValueFrom(factory.createFalseLiteral()));

		eagerOr.evaluate(ctx, true, null)
				.take(1)
				.subscribe(result -> assertEquals("True EagerOr False should evaluate to BooleanNode(true)",
						JSON.booleanNode(true), result)
				);
	}

	@Test
	public void evaluateEagerOrFalseTrue() {
		EagerOr eagerOr = factory.createEagerOr();
		eagerOr.setLeft(basicValueFrom(factory.createFalseLiteral()));
		eagerOr.setRight(basicValueFrom(factory.createTrueLiteral()));

		eagerOr.evaluate(ctx, true, null)
				.take(1)
				.subscribe(result -> assertEquals("False EagerOr True should evaluate to BooleanNode(true)",
						JSON.booleanNode(true), result)
				);
	}

	@Test
	public void evaluateEagerOrWrongDatatypeLeft() {
		EagerOr eagerOr = factory.createEagerOr();

		NumberLiteral num = factory.createNumberLiteral();
		num.setNumber(TEST_NUMBER);
		eagerOr.setLeft(basicValueFrom(num));

		eagerOr.setRight(basicValueFrom(factory.createTrueLiteral()));

		StepVerifier.create(eagerOr.evaluate(ctx, true, null))
				.expectError(PolicyEvaluationException.class)
				.verify();
	}

	@Test
	public void evaluateEagerOrWrongDatatypeRightLeftFalse() {
		EagerOr eagerOr = factory.createEagerOr();
		eagerOr.setLeft(basicValueFrom(factory.createFalseLiteral()));

		NumberLiteral num = factory.createNumberLiteral();
		num.setNumber(TEST_NUMBER);
		eagerOr.setRight(basicValueFrom(num));

		StepVerifier.create(eagerOr.evaluate(ctx, true, null))
				.expectError(PolicyEvaluationException.class)
				.verify();
	}

	@Test
	public void evaluateEagerOrWrongDatatypeRightLeftTrue() {
		EagerOr eagerOr = factory.createEagerOr();

		eagerOr.setLeft(basicValueFrom(factory.createTrueLiteral()));

		NumberLiteral num = factory.createNumberLiteral();
		num.setNumber(TEST_NUMBER);
		eagerOr.setRight(basicValueFrom(num));

		StepVerifier.create(eagerOr.evaluate(ctx, true, null))
				.expectError(PolicyEvaluationException.class)
				.verify();
	}

	@Test
	public void evaluateEqualsTrue() {
		Equals equals = factory.createEquals();
		equals.setLeft(basicValueFrom(factory.createTrueLiteral()));
		equals.setRight(basicValueFrom(factory.createTrueLiteral()));

		equals.evaluate(ctx, true, null)
				.take(1)
				.subscribe(result -> assertEquals("True Equals True should evaluate to BooleanNode(true)",
						JSON.booleanNode(true), result)
				);
	}

	@Test
	public void evaluateEqualsFalse() {
		Equals equals = factory.createEquals();
		equals.setLeft(basicValueFrom(factory.createNullLiteral()));
		equals.setRight(basicValueFrom(factory.createTrueLiteral()));

		equals.evaluate(ctx, true, null)
				.take(1)
				.subscribe(result -> assertEquals("Null Equals True should evaluate to BooleanNode(false)",
						JSON.booleanNode(false), result)
				);
	}

	@Test
	public void evaluateEqualsNullLeftAndStringRightFalse() {
		Equals equals = factory.createEquals();
		equals.setLeft(basicValueFrom(factory.createNullLiteral()));
		StringLiteral stringLiteral = factory.createStringLiteral();
		stringLiteral.setString("");
		equals.setRight(basicValueFrom(stringLiteral));

		equals.evaluate(ctx, true, null)
				.take(1)
				.subscribe(result -> assertEquals("Null Equals String should evaluate to BooleanNode(false)",
						JSON.booleanNode(false), result)
				);
	}

	@Test
<<<<<<< HEAD
	public void evaluateEqualsNullLeftAndStringRightFalse() throws PolicyEvaluationException {
		Equals equals = factory.createEquals();
		equals.setLeft(basicValueFrom(factory.createNullLiteral()));
		equals.setRight(basicValueFrom(factory.createStringLiteral()));

		JsonNode result = equals.evaluate(ctx, true, null);
		assertEquals("Null Equals String should evaluate to BooleanNode(false)", JSON.booleanNode(false), result);
	}

	@Test
	public void evaluateEqualsNullLeftAndNullRightTrue() throws PolicyEvaluationException {
=======
	public void evaluateEqualsNullLeftAndNullRightTrue() {
>>>>>>> 24256a11
		Equals equals = factory.createEquals();
		equals.setLeft(basicValueFrom(factory.createNullLiteral()));
		equals.setRight(basicValueFrom(factory.createNullLiteral()));

<<<<<<< HEAD
		JsonNode result = equals.evaluate(ctx, true, null);
		assertEquals("Null Equals Null should evaluate to BooleanNode(true)", JSON.booleanNode(true), result);
	}


	private JsonNode moreEquals(BigDecimal leftNumber, BigDecimal rightNumber) throws PolicyEvaluationException {
=======
		equals.evaluate(ctx, true, null)
				.take(1)
				.subscribe(result -> assertEquals("Null Equals Null should evaluate to BooleanNode(true)",
						JSON.booleanNode(true), result)
				);
	}


	private Flux<JsonNode> moreEquals(BigDecimal leftNumber, BigDecimal rightNumber) {
>>>>>>> 24256a11
		MoreEquals moreEquals = factory.createMoreEquals();

		NumberLiteral left = factory.createNumberLiteral();
		left.setNumber(leftNumber);
		moreEquals.setLeft(basicValueFrom(left));

		NumberLiteral right = factory.createNumberLiteral();
		right.setNumber(rightNumber);
		moreEquals.setRight(basicValueFrom(right));

		return moreEquals.evaluate(ctx, true, null);
	}

	@Test
	public void evaluateMoreEquals1ge1() {
		moreEquals(NUMBER_ONE, NUMBER_ONE)
				.take(1)
				.subscribe(result -> assertEquals("1 MoreEquals 1 should evaluate to BooleanNode(true)",
						JSON.booleanNode(true), result)
				);
	}

	@Test
	public void evaluateMoreEquals1ge10() {
		moreEquals(NUMBER_ONE, NUMBER_TEN)
				.take(1)
				.subscribe(result -> assertEquals("1 MoreEquals 10 should evaluate to BooleanNode(false)",
						JSON.booleanNode(false), result)
				);
	}

	@Test
	public void evaluateMoreEquals10ge1() {
		moreEquals(NUMBER_TEN, NUMBER_ONE)
				.take(1)
				.subscribe(result -> assertEquals("10 MoreEquals 1 should evaluate to BooleanNode(true)",
						JSON.booleanNode(true), result)
				);
	}

	private Flux<JsonNode> more(BigDecimal leftNumber, BigDecimal rightNumber) {
		More more = factory.createMore();

		NumberLiteral left = factory.createNumberLiteral();
		left.setNumber(leftNumber);
		more.setLeft(basicValueFrom(left));

		NumberLiteral right = factory.createNumberLiteral();
		right.setNumber(rightNumber);
		more.setRight(basicValueFrom(right));

		return more.evaluate(ctx, true, null);
	}

	@Test
	public void evaluateMore1gt1() {
		more(NUMBER_ONE, NUMBER_ONE)
				.take(1)
				.subscribe(result -> assertEquals("1 More 1 should evaluate to BooleanNode(false)",
						JSON.booleanNode(false), result)
				);
	}

	@Test
	public void evaluateMore1gt10() {
		more(NUMBER_ONE, NUMBER_TEN)
				.take(1)
				.subscribe(result -> assertEquals("1 More 10 should evaluate to BooleanNode(false)",
						JSON.booleanNode(false), result)
				);
	}

	@Test
	public void evaluateMore10gt1() {
		more(NUMBER_TEN, NUMBER_ONE)
				.take(1)
				.subscribe(result -> assertEquals("10 More 1 should evaluate to BooleanNode(true)",
						JSON.booleanNode(true), result)
				);
	}

	private Flux<JsonNode> lessEquals(BigDecimal leftNumber, BigDecimal rightNumber) {
		LessEquals lessEquals = factory.createLessEquals();

		NumberLiteral left = factory.createNumberLiteral();
		left.setNumber(leftNumber);
		lessEquals.setLeft(basicValueFrom(left));

		NumberLiteral right = factory.createNumberLiteral();
		right.setNumber(rightNumber);
		lessEquals.setRight(basicValueFrom(right));

		return lessEquals.evaluate(ctx, true, null);
	}

	@Test
	public void evaluateLessEquals1le1() {
		lessEquals(NUMBER_ONE, NUMBER_ONE)
				.take(1)
				.subscribe(result -> assertEquals("1 LessEquals 1 should evaluate to BooleanNode(true)",
						JSON.booleanNode(true), result)
				);
	}

	@Test
	public void evaluateLessEquals1le10() {
		lessEquals(NUMBER_ONE, NUMBER_TEN)
				.take(1)
				.subscribe(result -> assertEquals("1 LessEquals 10 should evaluate to BooleanNode(true)",
						JSON.booleanNode(true), result)
				);
	}

	@Test
	public void evaluateLessEquals10le1() {
		lessEquals(NUMBER_TEN, NUMBER_ONE)
				.take(1)
				.subscribe(result -> assertEquals("10 LessEquals 1 should evaluate to BooleanNode(false)",
						JSON.booleanNode(false), result)
				);
	}

	private Flux<JsonNode> less(BigDecimal leftNumber, BigDecimal rightNumber) {
		Less less = factory.createLess();

		NumberLiteral left = factory.createNumberLiteral();
		left.setNumber(leftNumber);
		less.setLeft(basicValueFrom(left));

		NumberLiteral right = factory.createNumberLiteral();
		right.setNumber(rightNumber);
		less.setRight(basicValueFrom(right));

		return less.evaluate(ctx, true, null);
	}

	@Test
	public void evaluateLess1lt1() {
		less(NUMBER_ONE, NUMBER_ONE)
				.take(1)
				.subscribe(result -> assertEquals("1 Less 1 should evaluate to BooleanNode(false)",
						JSON.booleanNode(false), result)
				);
	}

	@Test
	public void evaluateLess1lt10() {
		less(NUMBER_ONE, NUMBER_TEN)
				.take(1)
				.subscribe(result -> assertEquals("1 Less 10 should evaluate to BooleanNode(true)",
						JSON.booleanNode(true), result)
				);
	}

	@Test
	public void evaluateLess10lt1() {
		less(NUMBER_TEN, NUMBER_ONE)
				.take(1)
				.subscribe(result -> assertEquals("10 Less 1 should evaluate to BooleanNode(false)",
						JSON.booleanNode(false), result)
				);
	}

	private Flux<JsonNode> div(BigDecimal leftNumber, BigDecimal rightNumber) {
		Div div = factory.createDiv();

		NumberLiteral left = factory.createNumberLiteral();
		left.setNumber(leftNumber);
		div.setLeft(basicValueFrom(left));

		NumberLiteral right = factory.createNumberLiteral();
		right.setNumber(rightNumber);
		div.setRight(basicValueFrom(right));

		return div.evaluate(ctx, true, null);
	}

	@Test
	public void evaluate1Div10() {
		div(NUMBER_ONE, NUMBER_TEN)
				.take(1)
				.subscribe(result -> assertEquals("1 Div 10 should evaluate to ValueNode(0.1)",
						JSON.numberNode(BigDecimal.valueOf(0.1)), result)
				);
	}

	@Test
	public void evaluate10Div2() {
		div(NUMBER_TEN, NUMBER_TWO)
				.take(1)
				.subscribe(result -> assertEquals("10 Div 2 should evaluate to ValueNode(5)",
						JSON.numberNode(BigDecimal.valueOf(5.0)), result)
				);
	}

	@Test
	public void evaluate1Div1() {
		div(NUMBER_ONE, NUMBER_ONE)
				.take(1)
				.subscribe(result -> assertEquals("1 Div 1 should evaluate to ValueNode(1)",
						JSON.numberNode(BigDecimal.valueOf(1)), result)
				);
	}

	private Flux<JsonNode> minus(BigDecimal leftNumber, BigDecimal rightNumber) {
		Minus minus = factory.createMinus();

		NumberLiteral left = factory.createNumberLiteral();
		left.setNumber(leftNumber);
		minus.setLeft(basicValueFrom(left));

		NumberLiteral right = factory.createNumberLiteral();
		right.setNumber(rightNumber);
		minus.setRight(basicValueFrom(right));

		return minus.evaluate(ctx, true, null);
	}

	@Test
	public void evaluate2Minus10() {
		minus(NUMBER_TWO, NUMBER_TEN)
				.take(1)
				.subscribe(result -> assertEquals("2 Minus 10 should evaluate to ValueNode(-8)",
						JSON.numberNode(BigDecimal.valueOf(-8.0)), result)
				);
	}

	@Test
	public void evaluate10Minus2() {
		minus(NUMBER_TEN, NUMBER_TWO)
				.take(1)
				.subscribe(result -> assertEquals("10 Minus 2 should evaluate to ValueNode(8)",
						JSON.numberNode(BigDecimal.valueOf(8.0)), result)
				);
	}

	@Test
	public void evaluate1Minus1() {
		minus(NUMBER_ONE, NUMBER_ONE)
				.take(1)
				.subscribe(result -> assertEquals("1 Minus 1 should evaluate to ValueNode(0)",
						JSON.numberNode(BigDecimal.valueOf(0.0)), result)
				);
	}

	private Flux<JsonNode> multi(BigDecimal leftNumber, BigDecimal rightNumber) {
		Multi multi = factory.createMulti();

		NumberLiteral left = factory.createNumberLiteral();
		left.setNumber(leftNumber);
		multi.setLeft(basicValueFrom(left));

		NumberLiteral right = factory.createNumberLiteral();
		right.setNumber(rightNumber);
		multi.setRight(basicValueFrom(right));

		return multi.evaluate(ctx, true, null);
	}

	@Test
	public void evaluate2Multi10() {
		multi(NUMBER_TWO, NUMBER_TEN)
				.take(1)
				.subscribe(result -> assertEquals("2 Multi 10 should evaluate to ValueNode(20)",
						JSON.numberNode(BigDecimal.valueOf(20.0)), result)
				);
	}

	@Test
	public void evaluate10Multi2() {
		multi(NUMBER_TEN, NUMBER_TWO)
				.take(1)
				.subscribe(result -> assertEquals("10 Multi 2 should evaluate to ValueNode(20)",
						JSON.numberNode(BigDecimal.valueOf(20.0)), result)
				);
	}

	@Test
	public void evaluate1Multi1() {
		multi(NUMBER_ONE, NUMBER_ONE)
				.take(1)
				.subscribe(result -> assertEquals("1 Multi 1 should evaluate to ValueNode(1)",
						JSON.numberNode(BigDecimal.valueOf(1.0)), result)
				);
	}

	@Test
	public void evaluateNotOnBooleanTrue() {
		Not not = factory.createNot();
		not.setExpression(basicValueFrom(factory.createTrueLiteral()));

		not.evaluate(ctx, true, null)
				.take(1)
				.subscribe(result -> assertEquals("Not True should evaluate to BooleanNode(false)",
						JSON.booleanNode(false), result)
				);
	}

	@Test
	public void evaluateNotOnBooleanFalse() {
		Not not = factory.createNot();
		not.setExpression(basicValueFrom(factory.createFalseLiteral()));

		not.evaluate(ctx, true, null)
				.take(1)
				.subscribe(result -> assertEquals("Not False should evaluate to BooleanNode(true)",
						JSON.booleanNode(true), result)
				);
	}

	@Test
	public void evaluateNotOnWrongType() {
		Not not = factory.createNot();
		StringLiteral literal = factory.createStringLiteral();
		literal.setString("Makes no sense");
		not.setExpression(basicValueFrom(literal));

		StepVerifier.create(not.evaluate(ctx, true, null))
				.expectError(PolicyEvaluationException.class)
				.verify();
	}

	@Test
	public void unaryMinus() {
		UnaryMinus unaryMinus = factory.createUnaryMinus();
		NumberLiteral numberLiteral = factory.createNumberLiteral();
		numberLiteral.setNumber(NUMBER_ONE);
		unaryMinus.setExpression(basicValueFrom(numberLiteral));

		unaryMinus.evaluate(ctx, true, null)
				.take(1)
				.subscribe(result -> assertEquals("UnaryMinus 1 should evaluate to NumberNode(-1)",
						JSON.numberNode(BigDecimal.valueOf(-1L)), result)
				);
	}

	@Test
	public void unaryMinusWrongType() {
		UnaryMinus unaryMinus = factory.createUnaryMinus();
		unaryMinus.setExpression(basicValueFrom(factory.createNullLiteral()));

		StepVerifier.create(unaryMinus.evaluate(ctx, true, null))
				.expectError(PolicyEvaluationException.class)
				.verify();
	}

	@Test
	public void evaluatePlusOnStrings() {
		Plus plus = factory.createPlus();
		StringLiteral lhs = factory.createStringLiteral();
		lhs.setString("part a &");
		StringLiteral rhs = factory.createStringLiteral();
		rhs.setString(" part b");
		plus.setLeft(basicValueFrom(lhs));
		plus.setRight(basicValueFrom(rhs));

		plus.evaluate(ctx, true, null)
				.take(1)
				.subscribe(result -> assertEquals("Plus on Strings should evaluate to TextNode with concatenated strings",
						JSON.textNode("part a & part b"), result)
				);
	}

	@Test
	public void evaluatePlusOnLeftString() {
		Plus plus = factory.createPlus();
		StringLiteral lhs = factory.createStringLiteral();
		lhs.setString("part a &");
		NumberLiteral rhs = factory.createNumberLiteral();
		rhs.setNumber(NUMBER_ONE);
		plus.setLeft(basicValueFrom(lhs));
		plus.setRight(basicValueFrom(rhs));

		StepVerifier.create(plus.evaluate(ctx, true, null))
				.expectError(PolicyEvaluationException.class)
				.verify();
	}

	@Test
	public void evaluatePlusOnRightString() {
		Plus plus = factory.createPlus();
		NumberLiteral lhs = factory.createNumberLiteral();
		lhs.setNumber(NUMBER_ONE);
		StringLiteral rhs = factory.createStringLiteral();
		rhs.setString("part a &");
		plus.setLeft(basicValueFrom(lhs));
		plus.setRight(basicValueFrom(rhs));

		StepVerifier.create(plus.evaluate(ctx, true, null))
				.expectError(PolicyEvaluationException.class)
				.verify();
	}

	@Test
	public void evaluatePlusOnNumbers() {
		Plus plus = factory.createPlus();
		NumberLiteral lhs = factory.createNumberLiteral();
		lhs.setNumber(NUMBER_ONE);
		NumberLiteral rhs = factory.createNumberLiteral();
		rhs.setNumber(NUMBER_TWO);
		plus.setLeft(basicValueFrom(lhs));
		plus.setRight(basicValueFrom(rhs));

		plus.evaluate(ctx, true, null)
				.take(1)
				.subscribe(result -> assertEquals("1 Plus 2 should evaluate to ValueNode(3)",
						JSON.numberNode(BigDecimal.valueOf(3.0)), result)
				);
	}

	@Test
	public void evaluateElementOfOnWrongType() {
		ElementOf elementOf = factory.createElementOf();
		StringLiteral lhs = factory.createStringLiteral();
		lhs.setString("A");
		StringLiteral rhs = factory.createStringLiteral();
		rhs.setString("B");
		elementOf.setLeft(basicValueFrom(lhs));
		elementOf.setRight(basicValueFrom(rhs));

		StepVerifier.create(elementOf.evaluate(ctx, true, null))
				.expectError(PolicyEvaluationException.class)
				.verify();
	}

	@Test
	public void evaluateElementOfOneElement() {
		ElementOf elementOf = factory.createElementOf();
		StringLiteral lhs = factory.createStringLiteral();
		lhs.setString("A");
		StringLiteral compare = factory.createStringLiteral();
		compare.setString("A");
		Array rhs = factory.createArray();
		rhs.getItems().add(basicValueFrom(compare));
		elementOf.setLeft(basicValueFrom(lhs));
		elementOf.setRight(basicValueFrom(rhs));

		elementOf.evaluate(ctx, true, null)
				.take(1)
				.subscribe(result -> assertEquals("\"A\" ElementOf Array[\"A\"] should evaluate to BooleanNode(true)",
						JSON.booleanNode(true), result)
				);
	}

	@Test
	public void evaluateElementOfTwoElementsTrue() {
		ElementOf elementOf = factory.createElementOf();
		StringLiteral lhs = factory.createStringLiteral();
		lhs.setString("A");
		StringLiteral compare1 = factory.createStringLiteral();
		compare1.setString("A");
		StringLiteral compare2 = factory.createStringLiteral();
		compare2.setString("B");
		Array rhs = factory.createArray();
		rhs.getItems().add(basicValueFrom(compare1));
		rhs.getItems().add(basicValueFrom(compare2));
		elementOf.setLeft(basicValueFrom(lhs));
		elementOf.setRight(basicValueFrom(rhs));

		elementOf.evaluate(ctx, true, null)
				.take(1)
				.subscribe(result -> assertEquals("\"A\" ElementOf Array[\"A\", \"B\"] should evaluate to BooleanNode(true)",
						JSON.booleanNode(true), result)
				);
	}

	@Test
	public void evaluateElementOfTwoElementsFalse() {
		ElementOf elementOf = factory.createElementOf();
		StringLiteral lhs = factory.createStringLiteral();
		lhs.setString("C");
		StringLiteral compare1 = factory.createStringLiteral();
		compare1.setString("A");
		StringLiteral compare2 = factory.createStringLiteral();
		compare2.setString("B");
		Array rhs = factory.createArray();
		rhs.getItems().add(basicValueFrom(compare1));
		rhs.getItems().add(basicValueFrom(compare2));
		elementOf.setLeft(basicValueFrom(lhs));
		elementOf.setRight(basicValueFrom(rhs));

		elementOf.evaluate(ctx, true, null)
				.take(1)
				.subscribe(result -> assertEquals("\"C\" ElementOf Array[\"A\", \"B\"] should evaluate to BooleanNode(false)",
						JSON.booleanNode(false), result)
				);
	}

	@Test
	public void evaluateElementOfNullLeftAndEmptyArrayFalse() {
		ElementOf elementOf = factory.createElementOf();
		elementOf.setLeft(basicValueFrom(factory.createNullLiteral()));
		elementOf.setRight(basicValueFrom(factory.createArray()));

		elementOf.evaluate(ctx, true, null)
				.take(1)
				.subscribe(result -> assertFalse("Null ElementOf Array[] should evaluate to false", result.asBoolean()));
	}

	@Test
<<<<<<< HEAD
	public void evaluateElementOfNullLeftAndEmptyArrayFalse() throws PolicyEvaluationException {
		ElementOf elementOf = factory.createElementOf();
		elementOf.setLeft(basicValueFrom(factory.createNullLiteral()));
		elementOf.setRight(basicValueFrom(factory.createArray()));

		JsonNode result = elementOf.evaluate(ctx, true, null);
		assertEquals("Null ElementOf Array[] should evaluate to BooleanNode(false))",
				JSON.booleanNode(false), result);
	}

	@Test
	public void evaluateElementOfNullLeftAndArrayWithNullElementTrue() throws PolicyEvaluationException {
=======
	public void evaluateElementOfNullLeftAndArrayWithNullElementTrue() {
>>>>>>> 24256a11
		ElementOf elementOf = factory.createElementOf();
		Array array = factory.createArray();
		array.getItems().add(basicValueFrom(factory.createNullLiteral()));
		elementOf.setLeft(basicValueFrom(factory.createNullLiteral()));
		elementOf.setRight(basicValueFrom(array));

<<<<<<< HEAD
		JsonNode result = elementOf.evaluate(ctx, true, null);
		assertEquals("Null ElementOf Array[null] should evaluate to BooleanNode(true))",
				JSON.booleanNode(true), result);
=======
		elementOf.evaluate(ctx, true, null)
				.take(1)
				.subscribe(result -> assertTrue("Null ElementOf Array[null] should evaluate to true", result.asBoolean()));
>>>>>>> 24256a11
	}


	@Test
<<<<<<< HEAD
	public void evaluateRegExTrue() throws PolicyEvaluationException {
=======
	public void evaluateRegExTrue() {
>>>>>>> 24256a11
		String value = "test";
		String pattern = ".*";

		StringLiteral left = factory.createStringLiteral();
		left.setString(value);
		StringLiteral right = factory.createStringLiteral();
		right.setString(pattern);

		Regex regEx = factory.createRegex();
		regEx.setLeft(basicValueFrom(left));
		regEx.setRight(basicValueFrom(right));

		regEx.evaluate(ctx, true, null)
				.take(1)
				.subscribe(result -> assertEquals("\"test\" RegEx \".*\" should evaluate to BooleanNode(true)",
						JSON.booleanNode(true), result)
				);
	}

	@Test
	public void evaluateRegExFalse() {
		String value = "test";
		String pattern = ".";

		StringLiteral left = factory.createStringLiteral();
		left.setString(value);
		StringLiteral right = factory.createStringLiteral();
		right.setString(pattern);

		Regex regEx = factory.createRegex();
		regEx.setLeft(basicValueFrom(left));
		regEx.setRight(basicValueFrom(right));

		regEx.evaluate(ctx, true, null)
				.take(1)
				.subscribe(result -> assertEquals("\"test\" RegEx \".\" should evaluate to BooleanNode(false)",
						JSON.booleanNode(false), result)
				);
	}

	@Test
	public void evaluateRegExPatternError() {
		String value = "test";
		String pattern = "***";

		StringLiteral left = factory.createStringLiteral();
		left.setString(value);
		StringLiteral right = factory.createStringLiteral();
		right.setString(pattern);

		Regex regEx = factory.createRegex();
		regEx.setLeft(basicValueFrom(left));
		regEx.setRight(basicValueFrom(right));

		StepVerifier.create(regEx.evaluate(ctx, true, null))
				.expectError(PolicyEvaluationException.class)
				.verify();
	}

	@Test
<<<<<<< HEAD
	public void evaluateRegExLeftNull() throws PolicyEvaluationException {
		Regex regex = factory.createRegex();
		regex.setLeft(basicValueFrom(factory.createNullLiteral()));
		regex.setRight(basicValueFrom(factory.createStringLiteral()));

		JsonNode result = regex.evaluate(ctx, true, null);
		assertEquals("NullLeft should evaluate to BooleanNode(false)", JSON.booleanNode(false), result);
	}


	@Test(expected = PolicyEvaluationException.class)
	public void evaluateRegExLeftWrongType() throws PolicyEvaluationException {
=======
	public void evaluateRegExLeftNull() {
		Regex regex = factory.createRegex();
		regex.setLeft(basicValueFrom(factory.createNullLiteral()));
		StringLiteral stringLiteral = factory.createStringLiteral();
		stringLiteral.setString("");
		regex.setRight(basicValueFrom(stringLiteral));

		regex.evaluate(ctx, true, null)
				.take(1)
				.subscribe(result -> assertFalse("NullLeft should evaluate to false", result.asBoolean()));
	}

	@Test
	public void evaluateRegExLeftWrongType() {
>>>>>>> 24256a11
		String pattern = ".*";

		NumberLiteral left = factory.createNumberLiteral();
		left.setNumber(NUMBER_ONE);
		StringLiteral right = factory.createStringLiteral();
		right.setString(pattern);

		Regex regEx = factory.createRegex();
		regEx.setLeft(basicValueFrom(left));
		regEx.setRight(basicValueFrom(right));

		StepVerifier.create(regEx.evaluate(ctx, true, null))
				.expectError(PolicyEvaluationException.class)
				.verify();
	}

	@Test
	public void evaluateRegExRightWrongType() {
		String value = "test";

		StringLiteral left = factory.createStringLiteral();
		left.setString(value);
		NullLiteral right = factory.createNullLiteral();

		Regex regEx = factory.createRegex();
		regEx.setLeft(basicValueFrom(left));
		regEx.setRight(basicValueFrom(right));

<<<<<<< HEAD
		regEx.evaluate(ctx, true, null);
	}

=======
		StepVerifier.create(regEx.evaluate(ctx, true, null))
				.expectError(PolicyEvaluationException.class)
				.verify();
	}
>>>>>>> 24256a11
}<|MERGE_RESOLUTION|>--- conflicted
+++ resolved
@@ -454,33 +454,11 @@
 	}
 
 	@Test
-<<<<<<< HEAD
-	public void evaluateEqualsNullLeftAndStringRightFalse() throws PolicyEvaluationException {
-		Equals equals = factory.createEquals();
-		equals.setLeft(basicValueFrom(factory.createNullLiteral()));
-		equals.setRight(basicValueFrom(factory.createStringLiteral()));
-
-		JsonNode result = equals.evaluate(ctx, true, null);
-		assertEquals("Null Equals String should evaluate to BooleanNode(false)", JSON.booleanNode(false), result);
-	}
-
-	@Test
-	public void evaluateEqualsNullLeftAndNullRightTrue() throws PolicyEvaluationException {
-=======
 	public void evaluateEqualsNullLeftAndNullRightTrue() {
->>>>>>> 24256a11
 		Equals equals = factory.createEquals();
 		equals.setLeft(basicValueFrom(factory.createNullLiteral()));
 		equals.setRight(basicValueFrom(factory.createNullLiteral()));
 
-<<<<<<< HEAD
-		JsonNode result = equals.evaluate(ctx, true, null);
-		assertEquals("Null Equals Null should evaluate to BooleanNode(true)", JSON.booleanNode(true), result);
-	}
-
-
-	private JsonNode moreEquals(BigDecimal leftNumber, BigDecimal rightNumber) throws PolicyEvaluationException {
-=======
 		equals.evaluate(ctx, true, null)
 				.take(1)
 				.subscribe(result -> assertEquals("Null Equals Null should evaluate to BooleanNode(true)",
@@ -490,7 +468,6 @@
 
 
 	private Flux<JsonNode> moreEquals(BigDecimal leftNumber, BigDecimal rightNumber) {
->>>>>>> 24256a11
 		MoreEquals moreEquals = factory.createMoreEquals();
 
 		NumberLiteral left = factory.createNumberLiteral();
@@ -991,46 +968,21 @@
 	}
 
 	@Test
-<<<<<<< HEAD
-	public void evaluateElementOfNullLeftAndEmptyArrayFalse() throws PolicyEvaluationException {
-		ElementOf elementOf = factory.createElementOf();
-		elementOf.setLeft(basicValueFrom(factory.createNullLiteral()));
-		elementOf.setRight(basicValueFrom(factory.createArray()));
-
-		JsonNode result = elementOf.evaluate(ctx, true, null);
-		assertEquals("Null ElementOf Array[] should evaluate to BooleanNode(false))",
-				JSON.booleanNode(false), result);
-	}
-
-	@Test
-	public void evaluateElementOfNullLeftAndArrayWithNullElementTrue() throws PolicyEvaluationException {
-=======
 	public void evaluateElementOfNullLeftAndArrayWithNullElementTrue() {
->>>>>>> 24256a11
 		ElementOf elementOf = factory.createElementOf();
 		Array array = factory.createArray();
 		array.getItems().add(basicValueFrom(factory.createNullLiteral()));
 		elementOf.setLeft(basicValueFrom(factory.createNullLiteral()));
 		elementOf.setRight(basicValueFrom(array));
 
-<<<<<<< HEAD
-		JsonNode result = elementOf.evaluate(ctx, true, null);
-		assertEquals("Null ElementOf Array[null] should evaluate to BooleanNode(true))",
-				JSON.booleanNode(true), result);
-=======
 		elementOf.evaluate(ctx, true, null)
 				.take(1)
 				.subscribe(result -> assertTrue("Null ElementOf Array[null] should evaluate to true", result.asBoolean()));
->>>>>>> 24256a11
-	}
-
-
-	@Test
-<<<<<<< HEAD
-	public void evaluateRegExTrue() throws PolicyEvaluationException {
-=======
+	}
+
+
+	@Test
 	public void evaluateRegExTrue() {
->>>>>>> 24256a11
 		String value = "test";
 		String pattern = ".*";
 
@@ -1091,20 +1043,6 @@
 	}
 
 	@Test
-<<<<<<< HEAD
-	public void evaluateRegExLeftNull() throws PolicyEvaluationException {
-		Regex regex = factory.createRegex();
-		regex.setLeft(basicValueFrom(factory.createNullLiteral()));
-		regex.setRight(basicValueFrom(factory.createStringLiteral()));
-
-		JsonNode result = regex.evaluate(ctx, true, null);
-		assertEquals("NullLeft should evaluate to BooleanNode(false)", JSON.booleanNode(false), result);
-	}
-
-
-	@Test(expected = PolicyEvaluationException.class)
-	public void evaluateRegExLeftWrongType() throws PolicyEvaluationException {
-=======
 	public void evaluateRegExLeftNull() {
 		Regex regex = factory.createRegex();
 		regex.setLeft(basicValueFrom(factory.createNullLiteral()));
@@ -1119,7 +1057,6 @@
 
 	@Test
 	public void evaluateRegExLeftWrongType() {
->>>>>>> 24256a11
 		String pattern = ".*";
 
 		NumberLiteral left = factory.createNumberLiteral();
@@ -1148,14 +1085,8 @@
 		regEx.setLeft(basicValueFrom(left));
 		regEx.setRight(basicValueFrom(right));
 
-<<<<<<< HEAD
-		regEx.evaluate(ctx, true, null);
-	}
-
-=======
 		StepVerifier.create(regEx.evaluate(ctx, true, null))
 				.expectError(PolicyEvaluationException.class)
 				.verify();
 	}
->>>>>>> 24256a11
 }