package io.sapl.grammar.tests;

import static io.sapl.grammar.tests.BasicValueHelper.basicValueFrom;
import static org.junit.Assert.assertEquals;

import java.math.BigDecimal;
import java.util.ArrayList;
import java.util.List;

import org.junit.Test;

import com.fasterxml.jackson.databind.node.ArrayNode;
import com.fasterxml.jackson.databind.node.JsonNodeFactory;
import com.fasterxml.jackson.databind.node.ObjectNode;

import io.sapl.api.interpreter.PolicyEvaluationException;
import io.sapl.grammar.sapl.ExpressionStep;
import io.sapl.grammar.sapl.NumberLiteral;
import io.sapl.grammar.sapl.SaplFactory;
import io.sapl.grammar.sapl.StringLiteral;
import io.sapl.grammar.sapl.impl.SaplFactoryImpl;
import io.sapl.interpreter.EvaluationContext;
import io.sapl.interpreter.functions.FunctionContext;
import io.sapl.interpreter.selection.AbstractAnnotatedJsonNode;
import io.sapl.interpreter.selection.ArrayResultNode;
import io.sapl.interpreter.selection.JsonNodeWithParentArray;
import io.sapl.interpreter.selection.JsonNodeWithParentObject;
import io.sapl.interpreter.selection.JsonNodeWithoutParent;
import io.sapl.interpreter.selection.ResultNode;
import io.sapl.interpreter.variables.VariableContext;
import reactor.test.StepVerifier;

public class ApplyStepsExpressionTest {
	private static SaplFactory factory = SaplFactoryImpl.eINSTANCE;
	private static JsonNodeFactory JSON = JsonNodeFactory.instance;

	private static VariableContext variableCtx = new VariableContext();
	private static FunctionContext functionCtx = new MockFunctionContext();
	private static EvaluationContext ctx = new EvaluationContext(null, functionCtx, variableCtx);

	@Test
	public void expressionEvaluatesToBoolean() {
		ResultNode previousResult = new JsonNodeWithoutParent(JSON.objectNode());

		ExpressionStep step = factory.createExpressionStep();
		step.setExpression(basicValueFrom(factory.createTrueLiteral()));

		StepVerifier.create(previousResult.applyStep(step, ctx, true, null))
				.expectError(PolicyEvaluationException.class)
				.verify();
	}

	@Test
	public void applyToResultArrayWithTextualResult() {
		ResultNode previousResult = new ArrayResultNode(new ArrayList<>());

		ExpressionStep step = factory.createExpressionStep();
		StringLiteral stringLiteral = factory.createStringLiteral();
		stringLiteral.setString("key");
		step.setExpression(basicValueFrom(stringLiteral));

		StepVerifier.create(previousResult.applyStep(step, ctx, true, null))
				.expectError(PolicyEvaluationException.class)
				.verify();
	}

	@Test
	public void applyToArrayNodeWithTextualResult() {
		ResultNode previousResult = new JsonNodeWithoutParent(JSON.arrayNode());

		ExpressionStep step = factory.createExpressionStep();
		StringLiteral stringLiteral = factory.createStringLiteral();
		stringLiteral.setString("key");
		step.setExpression(basicValueFrom(stringLiteral));

		StepVerifier.create(previousResult.applyStep(step, ctx, true, null))
				.expectError(PolicyEvaluationException.class)
				.verify();
	}

	@Test
	public void applyToObjectWithTextualResult() {
		ObjectNode object = JSON.objectNode();
		object.set("key", JSON.booleanNode(true));
		ResultNode previousResult = new JsonNodeWithoutParent(object);

		ResultNode expectedResult = new JsonNodeWithParentObject(JSON.booleanNode(true), object, "key");

		ExpressionStep step = factory.createExpressionStep();
		StringLiteral stringLiteral = factory.createStringLiteral();
		stringLiteral.setString("key");
		step.setExpression(basicValueFrom(stringLiteral));

		previousResult.applyStep(step, ctx, true, null)
				.take(1)
				.subscribe(result -> assertEquals("Expression step with expression evaluating to key should return the value of the corresponding attribute",
						expectedResult, result)
				);
	}

	@Test
	public void applyToObjectWithNumericResult() {
		ResultNode previousResult = new JsonNodeWithoutParent(JSON.objectNode());

		ExpressionStep step = factory.createExpressionStep();
		NumberLiteral numberLiteral = factory.createNumberLiteral();
		numberLiteral.setNumber(BigDecimal.valueOf(0));
		step.setExpression(basicValueFrom(numberLiteral));

		StepVerifier.create(previousResult.applyStep(step, ctx, true, null))
				.expectError(PolicyEvaluationException.class)
				.verify();
	}

	@Test
	public void applyToArrayNodeWithNumericResultWhichExists() {
		ArrayNode array = JSON.arrayNode();
		array.add(JSON.booleanNode(true));
		ResultNode previousResult = new JsonNodeWithoutParent(array);

		ResultNode expectedResult = new JsonNodeWithParentArray(JSON.booleanNode(true), array, 0);

		ExpressionStep step = factory.createExpressionStep();
		NumberLiteral numberLiteral = factory.createNumberLiteral();
		numberLiteral.setNumber(BigDecimal.valueOf(0));
		step.setExpression(basicValueFrom(numberLiteral));
<<<<<<< HEAD

		ResultNode result = previousResult.applyStep(step, ctx, true, null);
=======
>>>>>>> 24256a11

		previousResult.applyStep(step, ctx, true, null)
				.take(1)
				.subscribe(result -> assertEquals("Expression step with expression evaluating to number should return the corresponding array item",
						expectedResult, result)
				);
	}

	@Test
	public void applyToArrayNodeWithNumericResultWhichNotExists() {
		ArrayNode array = JSON.arrayNode();
		array.add(JSON.booleanNode(true));
		ResultNode previousResult = new JsonNodeWithoutParent(array);

		ExpressionStep step = factory.createExpressionStep();
		NumberLiteral numberLiteral = factory.createNumberLiteral();
		numberLiteral.setNumber(BigDecimal.valueOf(1));
		step.setExpression(basicValueFrom(numberLiteral));

		StepVerifier.create(previousResult.applyStep(step, ctx, true, null))
				.expectError(PolicyEvaluationException.class)
				.verify();
	}

	@Test
	public void applyToResultArraWithNumericResultWhichNotExists() {
		List<AbstractAnnotatedJsonNode> list = new ArrayList<>();
		list.add(new JsonNodeWithParentArray(JSON.nullNode(), JSON.arrayNode(), 0));
		ResultNode previousResult = new ArrayResultNode(list);

		ExpressionStep step = factory.createExpressionStep();
		NumberLiteral numberLiteral = factory.createNumberLiteral();
		numberLiteral.setNumber(BigDecimal.valueOf(1));
		step.setExpression(basicValueFrom(numberLiteral));

		StepVerifier.create(previousResult.applyStep(step, ctx, true, null))
				.expectError(PolicyEvaluationException.class)
				.verify();
	}

	@Test
	public void applyToResultArraWithNumericResultWhichNotExistsNegative() {
		List<AbstractAnnotatedJsonNode> list = new ArrayList<>();
		list.add(new JsonNodeWithParentArray(JSON.nullNode(), JSON.arrayNode(), 0));
		ResultNode previousResult = new ArrayResultNode(list);

		ExpressionStep step = factory.createExpressionStep();
		NumberLiteral numberLiteral = factory.createNumberLiteral();
		numberLiteral.setNumber(BigDecimal.valueOf(-1));
		step.setExpression(basicValueFrom(numberLiteral));

		StepVerifier.create(previousResult.applyStep(step, ctx, true, null))
				.expectError(PolicyEvaluationException.class)
				.verify();
	}

	@Test
	public void applyToResultArrayWithNumericResultWhichExists() {
		List<AbstractAnnotatedJsonNode> list = new ArrayList<>();
		AbstractAnnotatedJsonNode annotatedNode = new JsonNodeWithParentArray(JSON.nullNode(), JSON.arrayNode(), 0);
		list.add(annotatedNode);
		ResultNode previousResult = new ArrayResultNode(list);

		ResultNode expectedResult = annotatedNode;

		ExpressionStep step = factory.createExpressionStep();
		NumberLiteral numberLiteral = factory.createNumberLiteral();
		numberLiteral.setNumber(BigDecimal.valueOf(0));
		step.setExpression(basicValueFrom(numberLiteral));

<<<<<<< HEAD
		ResultNode result = previousResult.applyStep(step, ctx, true, null);

		assertEquals(
				"Expression step with expression evaluating to number applied to result array should return the corresponding array item",
				expectedResult, result);
=======
		previousResult.applyStep(step, ctx, true, null)
				.take(1)
				.subscribe(result -> assertEquals("Expression step with expression evaluating to number applied to result array should return the corresponding array item",
						expectedResult, result)
				);
>>>>>>> 24256a11
	}
}<|MERGE_RESOLUTION|>--- conflicted
+++ resolved
@@ -124,11 +124,6 @@
 		NumberLiteral numberLiteral = factory.createNumberLiteral();
 		numberLiteral.setNumber(BigDecimal.valueOf(0));
 		step.setExpression(basicValueFrom(numberLiteral));
-<<<<<<< HEAD
-
-		ResultNode result = previousResult.applyStep(step, ctx, true, null);
-=======
->>>>>>> 24256a11
 
 		previousResult.applyStep(step, ctx, true, null)
 				.take(1)
@@ -199,18 +194,10 @@
 		numberLiteral.setNumber(BigDecimal.valueOf(0));
 		step.setExpression(basicValueFrom(numberLiteral));
 
-<<<<<<< HEAD
-		ResultNode result = previousResult.applyStep(step, ctx, true, null);
-
-		assertEquals(
-				"Expression step with expression evaluating to number applied to result array should return the corresponding array item",
-				expectedResult, result);
-=======
 		previousResult.applyStep(step, ctx, true, null)
 				.take(1)
 				.subscribe(result -> assertEquals("Expression step with expression evaluating to number applied to result array should return the corresponding array item",
 						expectedResult, result)
 				);
->>>>>>> 24256a11
 	}
 }