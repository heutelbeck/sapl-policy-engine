/**
 * Copyright © 2017 Dominic Heutelbeck (dheutelbeck@ftk.de)
 *
 * Licensed under the Apache License, Version 2.0 (the "License"); you may not use this file except in compliance with
 * the License. You may obtain a copy of the License at
 *
 * http://www.apache.org/licenses/LICENSE-2.0
 *
 * Unless required by applicable law or agreed to in writing, software distributed under the License is distributed on
 * an "AS IS" BASIS, WITHOUT WARRANTIES OR CONDITIONS OF ANY KIND, either express or implied. See the License for the
 * specific language governing permissions and limitations under the License.
 */
package io.sapl.grammar.sapl.impl;

import java.util.Map;
import java.util.Objects;
import java.util.regex.Pattern;
import java.util.regex.PatternSyntaxException;

import org.eclipse.emf.ecore.EObject;

import com.fasterxml.jackson.databind.JsonNode;

import io.sapl.api.interpreter.PolicyEvaluationException;
import io.sapl.interpreter.EvaluationContext;
import reactor.core.Exceptions;
import reactor.core.publisher.Flux;

public class RegexImplCustom extends io.sapl.grammar.sapl.impl.RegexImpl {

	private static final String REGEX_TYPE_MISMATCH = "Type mismatch. Matching regular expressions expects string values, but got: '%s'.";
	private static final String REGEX_SYNTAX_ERROR = "Syntax error in regular expression '%s'.";

	private static final int HASH_PRIME_13 = 67;
	private static final int INIT_PRIME_01 = 3;

	@Override
<<<<<<< HEAD
	public JsonNode evaluate(EvaluationContext ctx, boolean isBody, JsonNode relativeNode)
			throws PolicyEvaluationException {
		JsonNode left = getLeft().evaluate(ctx, isBody, relativeNode);
		if (left.isNull()) {
			return JSON.booleanNode(false);
		}
		if (!left.isTextual()) {
			throw new PolicyEvaluationException(String.format(REGEX_TYPE_MISMATCH, left.getNodeType()));
		}

		JsonNode right = getRight().evaluate(ctx, isBody, relativeNode);
		if (!right.isTextual()) {
			throw new PolicyEvaluationException(String.format(REGEX_TYPE_MISMATCH, right.getNodeType()));
		}
=======
	public Flux<JsonNode> evaluate(EvaluationContext ctx, boolean isBody, JsonNode relativeNode) {
		final Flux<JsonNode> leftResultFlux = getLeft().evaluate(ctx, isBody, relativeNode);
		final Flux<JsonNode> rightResultFlux = getRight().evaluate(ctx, isBody, relativeNode);
>>>>>>> 24256a11

		return Flux.combineLatest(leftResultFlux, rightResultFlux,
				(leftResult, rightResult) -> {
					try {
						if (leftResult.isNull()) {
							return JSON.booleanNode(false);
						}
						if (!leftResult.isTextual()) {
							throw new PolicyEvaluationException(String.format(REGEX_TYPE_MISMATCH, leftResult.getNodeType()));
						}
						if (!rightResult.isTextual()) {
							throw new PolicyEvaluationException(String.format(REGEX_TYPE_MISMATCH, rightResult.getNodeType()));
						}
						try {
							return (JsonNode) JSON.booleanNode(Pattern.matches(rightResult.asText(), leftResult.asText()));
						} catch (PatternSyntaxException e) {
							throw new PolicyEvaluationException(String.format(REGEX_SYNTAX_ERROR, rightResult.asText()), e);
						}
					}
					catch (PolicyEvaluationException e) {
						throw Exceptions.propagate(e);
					}
				})
				.distinctUntilChanged();
	}

	@Override
	public int hash(Map<String, String> imports) {
		int hash = INIT_PRIME_01;
		hash = HASH_PRIME_13 * hash + Objects.hashCode(getClass().getTypeName());
		hash = HASH_PRIME_13 * hash + ((getLeft() == null) ? 0 : getLeft().hash(imports));
		hash = HASH_PRIME_13 * hash + ((getRight() == null) ? 0 : getRight().hash(imports));
		return hash;
	}

	@Override
	public boolean isEqualTo(EObject other, Map<String, String> otherImports, Map<String, String> imports) {
		if (this == other) {
			return true;
		}
		if (other == null || getClass() != other.getClass()) {
			return false;
		}
		final RegexImplCustom otherImpl = (RegexImplCustom) other;
		if ((getLeft() == null) ? (getLeft() != otherImpl.getLeft())
				: !getLeft().isEqualTo(otherImpl, otherImports, imports)) {
			return false;
		}
		return (getRight() == null) ? (getRight() == otherImpl.getRight())
				: getRight().isEqualTo(otherImpl, otherImports, imports);
	}

}<|MERGE_RESOLUTION|>--- conflicted
+++ resolved
@@ -35,26 +35,9 @@
 	private static final int INIT_PRIME_01 = 3;
 
 	@Override
-<<<<<<< HEAD
-	public JsonNode evaluate(EvaluationContext ctx, boolean isBody, JsonNode relativeNode)
-			throws PolicyEvaluationException {
-		JsonNode left = getLeft().evaluate(ctx, isBody, relativeNode);
-		if (left.isNull()) {
-			return JSON.booleanNode(false);
-		}
-		if (!left.isTextual()) {
-			throw new PolicyEvaluationException(String.format(REGEX_TYPE_MISMATCH, left.getNodeType()));
-		}
-
-		JsonNode right = getRight().evaluate(ctx, isBody, relativeNode);
-		if (!right.isTextual()) {
-			throw new PolicyEvaluationException(String.format(REGEX_TYPE_MISMATCH, right.getNodeType()));
-		}
-=======
 	public Flux<JsonNode> evaluate(EvaluationContext ctx, boolean isBody, JsonNode relativeNode) {
 		final Flux<JsonNode> leftResultFlux = getLeft().evaluate(ctx, isBody, relativeNode);
 		final Flux<JsonNode> rightResultFlux = getRight().evaluate(ctx, isBody, relativeNode);
->>>>>>> 24256a11
 
 		return Flux.combineLatest(leftResultFlux, rightResultFlux,
 				(leftResult, rightResult) -> {
