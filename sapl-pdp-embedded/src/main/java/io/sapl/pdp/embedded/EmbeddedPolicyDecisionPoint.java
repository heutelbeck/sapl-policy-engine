/**
 * Copyright © 2020 Dominic Heutelbeck (dominic@heutelbeck.com)
 * <p>
 * Licensed under the Apache License, Version 2.0 (the "License");
 * you may not use this file except in compliance with the License.
 * You may obtain a copy of the License at
 * <p>
 * http://www.apache.org/licenses/LICENSE-2.0
 * <p>
 * Unless required by applicable law or agreed to in writing, software
 * distributed under the License is distributed on an "AS IS" BASIS,
 * WITHOUT WARRANTIES OR CONDITIONS OF ANY KIND, either express or implied.
 * See the License for the specific language governing permissions and
 * limitations under the License.
 */
package io.sapl.pdp.embedded;

import com.fasterxml.jackson.databind.JsonNode;
import io.sapl.api.functions.FunctionException;
import io.sapl.api.interpreter.PolicyEvaluationException;
import io.sapl.api.pdp.AuthorizationDecision;
import io.sapl.api.pdp.AuthorizationSubscription;
import io.sapl.api.pdp.PDPConfigurationException;
import io.sapl.api.pdp.PolicyDecisionPoint;
import io.sapl.api.pdp.multisubscription.IdentifiableAuthorizationDecision;
import io.sapl.api.pdp.multisubscription.IdentifiableAuthorizationSubscription;
import io.sapl.api.pdp.multisubscription.MultiAuthorizationDecision;
import io.sapl.api.pdp.multisubscription.MultiAuthorizationSubscription;
import io.sapl.api.pip.AttributeException;
import io.sapl.api.prp.ParsedDocumentIndex;
import io.sapl.api.prp.PolicyRetrievalPoint;
import io.sapl.functions.FilterFunctionLibrary;
import io.sapl.functions.SelectionFunctionLibrary;
import io.sapl.functions.StandardFunctionLibrary;
import io.sapl.functions.TemporalFunctionLibrary;
import io.sapl.grammar.sapl.SAPL;
import io.sapl.interpreter.combinators.DocumentsCombinator;
import io.sapl.interpreter.functions.AnnotationFunctionContext;
import io.sapl.interpreter.functions.FunctionContext;
import io.sapl.interpreter.pip.AnnotationAttributeContext;
import io.sapl.interpreter.pip.AttributeContext;
import io.sapl.pdp.embedded.config.PDPConfigurationProvider;
import io.sapl.pdp.embedded.config.filesystem.FilesystemPDPConfigurationProvider;
import io.sapl.pdp.embedded.config.resources.ResourcesPDPConfigurationProvider;
import io.sapl.pip.ClockPolicyInformationPoint;
import io.sapl.prp.filesystem.FilesystemPolicyRetrievalPoint;
import io.sapl.prp.inmemory.indexed.improved.ImprovedDocumentIndex;
import io.sapl.prp.inmemory.indexed.FastParsedDocumentIndex;
import io.sapl.prp.inmemory.simple.SimpleParsedDocumentIndex;
import io.sapl.prp.resources.ResourcesPolicyRetrievalPoint;
import lombok.Getter;
import lombok.extern.slf4j.Slf4j;
import reactor.core.publisher.Flux;
import reactor.core.scheduler.Scheduler;
import reactor.core.scheduler.Schedulers;

import java.io.IOException;
import java.net.URISyntaxException;
import java.util.ArrayList;
import java.util.Collection;
import java.util.List;
import java.util.Map;
import java.util.function.Function;

@Slf4j
public class EmbeddedPolicyDecisionPoint implements PolicyDecisionPoint {

<<<<<<< HEAD
    private final FunctionContext functionCtx = new AnnotationFunctionContext();

    private final AttributeContext attributeCtx = new AnnotationAttributeContext();

    private PDPConfigurationProvider configurationProvider;

    private PolicyRetrievalPoint prp;

    private EmbeddedPolicyDecisionPoint() {
        // use Builder to create new instances
    }

    @Override
    public Flux<AuthorizationDecision> decide(AuthorizationSubscription authzSubscription) {
        LOGGER.trace("|---------------------------");
        LOGGER.trace("|-- PDP AuthorizationSubscription: {}", authzSubscription);

        final Flux<Map<String, JsonNode>> variablesFlux = configurationProvider.getVariables();
        final Flux<DocumentsCombinator> combinatorFlux = configurationProvider.getDocumentsCombinator();

        return Flux.combineLatest(variablesFlux, combinatorFlux, (variables, combinator) -> prp
                .retrievePolicies(authzSubscription, functionCtx, variables).switchMap(result -> {
                    final Collection<SAPL> matchingDocuments = result.getMatchingDocuments();
                    final boolean errorsInTarget = result.isErrorsInTarget();
                    LOGGER.trace("|-- Combine documents of authzSubscription: {}", authzSubscription);
                    return (Flux<AuthorizationDecision>) combinator.combineMatchingDocuments(matchingDocuments,
                            errorsInTarget, authzSubscription, attributeCtx, functionCtx, variables);
                })).flatMap(Function.identity()).distinctUntilChanged();
    }

    @Override
    public Flux<IdentifiableAuthorizationDecision> decide(MultiAuthorizationSubscription multiAuthzSubscription) {
        if (multiAuthzSubscription.hasAuthorizationSubscriptions()) {
            final List<Flux<IdentifiableAuthorizationDecision>> identifiableAuthzDecisionFluxes = createIdentifiableAuthzDecisionFluxes(
                    multiAuthzSubscription, true);
            return Flux.merge(identifiableAuthzDecisionFluxes);
        }
        return Flux.just(IdentifiableAuthorizationDecision.INDETERMINATE);
    }

    @Override
    public Flux<MultiAuthorizationDecision> decideAll(MultiAuthorizationSubscription multiAuthzSubscription) {
        if (multiAuthzSubscription.hasAuthorizationSubscriptions()) {
            final List<Flux<IdentifiableAuthorizationDecision>> identifiableAuthzDecisionFluxes = createIdentifiableAuthzDecisionFluxes(
                    multiAuthzSubscription, false);
            return Flux.combineLatest(identifiableAuthzDecisionFluxes, this::collectAuthorizationDecisions);
        }
        return Flux.just(MultiAuthorizationDecision.indeterminate());
    }

    private List<Flux<IdentifiableAuthorizationDecision>> createIdentifiableAuthzDecisionFluxes(
            Iterable<IdentifiableAuthorizationSubscription> multiDecision, boolean useSeparateSchedulers) {
        final Scheduler schedulerForMerge = useSeparateSchedulers ? Schedulers.newElastic("pdp") : null;
        final List<Flux<IdentifiableAuthorizationDecision>> identifiableAuthzDecisionFluxes = new ArrayList<>();
        for (IdentifiableAuthorizationSubscription identifiableAuthzSubscription : multiDecision) {
            final String subscriptionId = identifiableAuthzSubscription.getAuthorizationSubscriptionId();
            final AuthorizationSubscription authzSubscription = identifiableAuthzSubscription
                    .getAuthorizationSubscription();
            final Flux<IdentifiableAuthorizationDecision> identifiableAuthzDecisionFlux = decide(authzSubscription)
                    .map(authzDecision -> new IdentifiableAuthorizationDecision(subscriptionId, authzDecision));
            if (useSeparateSchedulers) {
                identifiableAuthzDecisionFluxes.add(identifiableAuthzDecisionFlux.subscribeOn(schedulerForMerge));
            } else {
                identifiableAuthzDecisionFluxes.add(identifiableAuthzDecisionFlux);
            }
        }
        return identifiableAuthzDecisionFluxes;
    }

    private MultiAuthorizationDecision collectAuthorizationDecisions(Object[] values) {
        final MultiAuthorizationDecision multiAuthzDecision = new MultiAuthorizationDecision();
        for (Object value : values) {
            IdentifiableAuthorizationDecision ir = (IdentifiableAuthorizationDecision) value;
            multiAuthzDecision.setAuthorizationDecisionForSubscriptionWithId(ir.getAuthorizationSubscriptionId(),
                    ir.getAuthorizationDecision());
        }
        return multiAuthzDecision;
    }

    public static Builder builder() throws FunctionException, AttributeException {
        return new Builder();
    }

    public static class Builder {

        public enum IndexType {

            SIMPLE, FAST, IMPROVED

        }

        private EmbeddedPolicyDecisionPoint pdp = new EmbeddedPolicyDecisionPoint();

        private Builder() throws FunctionException, AttributeException {
            pdp.functionCtx.loadLibrary(new FilterFunctionLibrary());
            pdp.functionCtx.loadLibrary(new SelectionFunctionLibrary());
            pdp.functionCtx.loadLibrary(new StandardFunctionLibrary());
            pdp.functionCtx.loadLibrary(new TemporalFunctionLibrary());

            pdp.attributeCtx.loadPolicyInformationPoint(new ClockPolicyInformationPoint());
        }

        public Builder withResourcePDPConfigurationProvider()
                throws PDPConfigurationException, IOException, URISyntaxException {
            pdp.configurationProvider = new ResourcesPDPConfigurationProvider();
            return this;
        }

        public Builder withResourcePDPConfigurationProvider(String resourcePath)
                throws PDPConfigurationException, IOException, URISyntaxException {
            return withResourcePDPConfigurationProvider(ResourcesPDPConfigurationProvider.class, resourcePath);
        }

        public Builder withResourcePDPConfigurationProvider(Class<?> clazz, String resourcePath)
                throws PDPConfigurationException, IOException, URISyntaxException {
            pdp.configurationProvider = new ResourcesPDPConfigurationProvider(clazz, resourcePath);
            return this;
        }

        public Builder withFilesystemPDPConfigurationProvider(String configFolder) {
            pdp.configurationProvider = new FilesystemPDPConfigurationProvider(configFolder);
            return this;
        }

        public Builder withFunctionLibrary(Object lib) throws FunctionException {
            pdp.functionCtx.loadLibrary(lib);
            return this;
        }

        public Builder withPolicyInformationPoint(Object pip) throws AttributeException {
            pdp.attributeCtx.loadPolicyInformationPoint(pip);
            return this;
        }

        public Builder withResourcePolicyRetrievalPoint()
                throws IOException, URISyntaxException, PolicyEvaluationException {
            pdp.prp = new ResourcesPolicyRetrievalPoint();
            return this;
        }

        public Builder withResourcePolicyRetrievalPoint(String resourcePath, IndexType indexType)
                throws IOException, URISyntaxException, PolicyEvaluationException {
            return withResourcePolicyRetrievalPoint(ResourcesPolicyRetrievalPoint.class, resourcePath, indexType);
        }

        public Builder withResourcePolicyRetrievalPoint(Class<?> clazz, String resourcePath, IndexType indexType)
                throws IOException, URISyntaxException, PolicyEvaluationException {
            final ParsedDocumentIndex index = getDocumentIndex(indexType);
            pdp.prp = new ResourcesPolicyRetrievalPoint(clazz, resourcePath, index);
            return this;
        }

        public Builder withFilesystemPolicyRetrievalPoint(String policiesFolder, IndexType indexType) {
            final ParsedDocumentIndex index = getDocumentIndex(indexType);
            pdp.prp = new FilesystemPolicyRetrievalPoint(policiesFolder, index);
            return this;
        }

        private ParsedDocumentIndex getDocumentIndex(IndexType indexType) {
            switch (indexType) {
                case FAST:
                    return new FastParsedDocumentIndex(pdp.functionCtx);
                case IMPROVED:
                	return new ImprovedDocumentIndex(pdp.functionCtx);
                case SIMPLE:
                    //fall through
                default:
                    return new SimpleParsedDocumentIndex();
            }
        }

        public EmbeddedPolicyDecisionPoint build()
                throws IOException, URISyntaxException, PolicyEvaluationException, PDPConfigurationException {
            if (pdp.prp == null) {
                withResourcePolicyRetrievalPoint();
            }
            if (pdp.configurationProvider == null) {
                withResourcePDPConfigurationProvider();
            }
            return pdp;
        }

    }
=======
	@Getter
	private final FunctionContext functionCtx = new AnnotationFunctionContext();

	@Getter
	private final AttributeContext attributeCtx = new AnnotationAttributeContext();

	private PDPConfigurationProvider configurationProvider;

	private PolicyRetrievalPoint prp;

	private EmbeddedPolicyDecisionPoint() {
		// use Builder to create new instances
	}

	@Override
	public Flux<AuthorizationDecision> decide(AuthorizationSubscription authzSubscription) {
		LOGGER.trace("|---------------------------");
		LOGGER.trace("|-- PDP AuthorizationSubscription: {}", authzSubscription);

		final Flux<Map<String, JsonNode>> variablesFlux = configurationProvider.getVariables();
		final Flux<DocumentsCombinator> combinatorFlux = configurationProvider.getDocumentsCombinator();

		return Flux.combineLatest(variablesFlux, combinatorFlux, (variables, combinator) -> prp
				.retrievePolicies(authzSubscription, functionCtx, variables).switchMap(result -> {
					final Collection<SAPL> matchingDocuments = result.getMatchingDocuments();
					final boolean errorsInTarget = result.isErrorsInTarget();
					LOGGER.trace("|-- Combine documents of authzSubscription: {}", authzSubscription);
					return (Flux<AuthorizationDecision>) combinator.combineMatchingDocuments(matchingDocuments,
							errorsInTarget, authzSubscription, attributeCtx, functionCtx, variables);
				})).flatMap(Function.identity()).distinctUntilChanged();
	}

	@Override
	public Flux<IdentifiableAuthorizationDecision> decide(MultiAuthorizationSubscription multiAuthzSubscription) {
		if (multiAuthzSubscription.hasAuthorizationSubscriptions()) {
			final List<Flux<IdentifiableAuthorizationDecision>> identifiableAuthzDecisionFluxes = createIdentifiableAuthzDecisionFluxes(
					multiAuthzSubscription, true);
			return Flux.merge(identifiableAuthzDecisionFluxes);
		}
		return Flux.just(IdentifiableAuthorizationDecision.INDETERMINATE);
	}

	@Override
	public Flux<MultiAuthorizationDecision> decideAll(MultiAuthorizationSubscription multiAuthzSubscription) {
		if (multiAuthzSubscription.hasAuthorizationSubscriptions()) {
			final List<Flux<IdentifiableAuthorizationDecision>> identifiableAuthzDecisionFluxes = createIdentifiableAuthzDecisionFluxes(
					multiAuthzSubscription, false);
			return Flux.combineLatest(identifiableAuthzDecisionFluxes, this::collectAuthorizationDecisions);
		}
		return Flux.just(MultiAuthorizationDecision.indeterminate());
	}

	private List<Flux<IdentifiableAuthorizationDecision>> createIdentifiableAuthzDecisionFluxes(
			Iterable<IdentifiableAuthorizationSubscription> multiDecision, boolean useSeparateSchedulers) {
		final Scheduler schedulerForMerge = useSeparateSchedulers ? Schedulers.newElastic("pdp") : null;
		final List<Flux<IdentifiableAuthorizationDecision>> identifiableAuthzDecisionFluxes = new ArrayList<>();
		for (IdentifiableAuthorizationSubscription identifiableAuthzSubscription : multiDecision) {
			final String subscriptionId = identifiableAuthzSubscription.getAuthorizationSubscriptionId();
			final AuthorizationSubscription authzSubscription = identifiableAuthzSubscription
					.getAuthorizationSubscription();
			final Flux<IdentifiableAuthorizationDecision> identifiableAuthzDecisionFlux = decide(authzSubscription)
					.map(authzDecision -> new IdentifiableAuthorizationDecision(subscriptionId, authzDecision));
			if (useSeparateSchedulers) {
				identifiableAuthzDecisionFluxes.add(identifiableAuthzDecisionFlux.subscribeOn(schedulerForMerge));
			} else {
				identifiableAuthzDecisionFluxes.add(identifiableAuthzDecisionFlux);
			}
		}
		return identifiableAuthzDecisionFluxes;
	}

	private MultiAuthorizationDecision collectAuthorizationDecisions(Object[] values) {
		final MultiAuthorizationDecision multiAuthzDecision = new MultiAuthorizationDecision();
		for (Object value : values) {
			IdentifiableAuthorizationDecision ir = (IdentifiableAuthorizationDecision) value;
			multiAuthzDecision.setAuthorizationDecisionForSubscriptionWithId(ir.getAuthorizationSubscriptionId(),
					ir.getAuthorizationDecision());
		}
		return multiAuthzDecision;
	}

	public static Builder builder() throws FunctionException, AttributeException {
		return new Builder();
	}

	public static class Builder {

		public enum IndexType {

			SIMPLE, FAST

		}

		private EmbeddedPolicyDecisionPoint pdp = new EmbeddedPolicyDecisionPoint();

		private Builder() throws FunctionException, AttributeException {
			pdp.functionCtx.loadLibrary(new FilterFunctionLibrary());
			pdp.functionCtx.loadLibrary(new SelectionFunctionLibrary());
			pdp.functionCtx.loadLibrary(new StandardFunctionLibrary());
			pdp.functionCtx.loadLibrary(new TemporalFunctionLibrary());

			pdp.attributeCtx.loadPolicyInformationPoint(new ClockPolicyInformationPoint());
		}

		public Builder withResourcePDPConfigurationProvider()
				throws PDPConfigurationException, IOException, URISyntaxException {
			pdp.configurationProvider = new ResourcesPDPConfigurationProvider();
			return this;
		}

		public Builder withResourcePDPConfigurationProvider(String resourcePath)
				throws PDPConfigurationException, IOException, URISyntaxException {
			return withResourcePDPConfigurationProvider(ResourcesPDPConfigurationProvider.class, resourcePath);
		}

		public Builder withResourcePDPConfigurationProvider(Class<?> clazz, String resourcePath)
				throws PDPConfigurationException, IOException, URISyntaxException {
			pdp.configurationProvider = new ResourcesPDPConfigurationProvider(clazz, resourcePath);
			return this;
		}

		public Builder withFilesystemPDPConfigurationProvider(String configFolder) {
			pdp.configurationProvider = new FilesystemPDPConfigurationProvider(configFolder);
			return this;
		}

		public Builder withFunctionLibrary(Object lib) throws FunctionException {
			pdp.functionCtx.loadLibrary(lib);
			return this;
		}

		public Builder withPolicyInformationPoint(Object pip) throws AttributeException {
			pdp.attributeCtx.loadPolicyInformationPoint(pip);
			return this;
		}

		public Builder withResourcePolicyRetrievalPoint()
				throws IOException, URISyntaxException, PolicyEvaluationException {
			pdp.prp = new ResourcesPolicyRetrievalPoint();
			return this;
		}

		public Builder withResourcePolicyRetrievalPoint(String resourcePath, IndexType indexType)
				throws IOException, URISyntaxException, PolicyEvaluationException {
			return withResourcePolicyRetrievalPoint(ResourcesPolicyRetrievalPoint.class, resourcePath, indexType);
		}

		public Builder withResourcePolicyRetrievalPoint(Class<?> clazz, String resourcePath, IndexType indexType)
				throws IOException, URISyntaxException, PolicyEvaluationException {
			final ParsedDocumentIndex index = getDocumentIndex(indexType);
			pdp.prp = new ResourcesPolicyRetrievalPoint(clazz, resourcePath, index);
			return this;
		}

		public Builder withFilesystemPolicyRetrievalPoint(String policiesFolder, IndexType indexType) {
			final ParsedDocumentIndex index = getDocumentIndex(indexType);
			pdp.prp = new FilesystemPolicyRetrievalPoint(policiesFolder, index);
			return this;
		}

		private ParsedDocumentIndex getDocumentIndex(IndexType indexType) {
			switch (indexType) {
			case SIMPLE:
				return new SimpleParsedDocumentIndex();
			case FAST:
				return new FastParsedDocumentIndex(pdp.functionCtx);
			}
			return new SimpleParsedDocumentIndex();
		}

		public EmbeddedPolicyDecisionPoint build()
				throws IOException, URISyntaxException, PolicyEvaluationException, PDPConfigurationException {
			if (pdp.prp == null) {
				withResourcePolicyRetrievalPoint();
			}
			if (pdp.configurationProvider == null) {
				withResourcePDPConfigurationProvider();
			}
			return pdp;
		}

	}
>>>>>>> 4682e798

}<|MERGE_RESOLUTION|>--- conflicted
+++ resolved
@@ -1,12 +1,12 @@
 /**
  * Copyright © 2020 Dominic Heutelbeck (dominic@heutelbeck.com)
- * <p>
+ *
  * Licensed under the Apache License, Version 2.0 (the "License");
  * you may not use this file except in compliance with the License.
  * You may obtain a copy of the License at
- * <p>
- * http://www.apache.org/licenses/LICENSE-2.0
- * <p>
+ *
+ *     http://www.apache.org/licenses/LICENSE-2.0
+ *
  * Unless required by applicable law or agreed to in writing, software
  * distributed under the License is distributed on an "AS IS" BASIS,
  * WITHOUT WARRANTIES OR CONDITIONS OF ANY KIND, either express or implied.
@@ -15,7 +15,16 @@
  */
 package io.sapl.pdp.embedded;
 
+import java.io.IOException;
+import java.net.URISyntaxException;
+import java.util.ArrayList;
+import java.util.Collection;
+import java.util.List;
+import java.util.Map;
+import java.util.function.Function;
+
 import com.fasterxml.jackson.databind.JsonNode;
+
 import io.sapl.api.functions.FunctionException;
 import io.sapl.api.interpreter.PolicyEvaluationException;
 import io.sapl.api.pdp.AuthorizationDecision;
@@ -44,7 +53,6 @@
 import io.sapl.pdp.embedded.config.resources.ResourcesPDPConfigurationProvider;
 import io.sapl.pip.ClockPolicyInformationPoint;
 import io.sapl.prp.filesystem.FilesystemPolicyRetrievalPoint;
-import io.sapl.prp.inmemory.indexed.improved.ImprovedDocumentIndex;
 import io.sapl.prp.inmemory.indexed.FastParsedDocumentIndex;
 import io.sapl.prp.inmemory.simple.SimpleParsedDocumentIndex;
 import io.sapl.prp.resources.ResourcesPolicyRetrievalPoint;
@@ -54,202 +62,9 @@
 import reactor.core.scheduler.Scheduler;
 import reactor.core.scheduler.Schedulers;
 
-import java.io.IOException;
-import java.net.URISyntaxException;
-import java.util.ArrayList;
-import java.util.Collection;
-import java.util.List;
-import java.util.Map;
-import java.util.function.Function;
-
 @Slf4j
 public class EmbeddedPolicyDecisionPoint implements PolicyDecisionPoint {
 
-<<<<<<< HEAD
-    private final FunctionContext functionCtx = new AnnotationFunctionContext();
-
-    private final AttributeContext attributeCtx = new AnnotationAttributeContext();
-
-    private PDPConfigurationProvider configurationProvider;
-
-    private PolicyRetrievalPoint prp;
-
-    private EmbeddedPolicyDecisionPoint() {
-        // use Builder to create new instances
-    }
-
-    @Override
-    public Flux<AuthorizationDecision> decide(AuthorizationSubscription authzSubscription) {
-        LOGGER.trace("|---------------------------");
-        LOGGER.trace("|-- PDP AuthorizationSubscription: {}", authzSubscription);
-
-        final Flux<Map<String, JsonNode>> variablesFlux = configurationProvider.getVariables();
-        final Flux<DocumentsCombinator> combinatorFlux = configurationProvider.getDocumentsCombinator();
-
-        return Flux.combineLatest(variablesFlux, combinatorFlux, (variables, combinator) -> prp
-                .retrievePolicies(authzSubscription, functionCtx, variables).switchMap(result -> {
-                    final Collection<SAPL> matchingDocuments = result.getMatchingDocuments();
-                    final boolean errorsInTarget = result.isErrorsInTarget();
-                    LOGGER.trace("|-- Combine documents of authzSubscription: {}", authzSubscription);
-                    return (Flux<AuthorizationDecision>) combinator.combineMatchingDocuments(matchingDocuments,
-                            errorsInTarget, authzSubscription, attributeCtx, functionCtx, variables);
-                })).flatMap(Function.identity()).distinctUntilChanged();
-    }
-
-    @Override
-    public Flux<IdentifiableAuthorizationDecision> decide(MultiAuthorizationSubscription multiAuthzSubscription) {
-        if (multiAuthzSubscription.hasAuthorizationSubscriptions()) {
-            final List<Flux<IdentifiableAuthorizationDecision>> identifiableAuthzDecisionFluxes = createIdentifiableAuthzDecisionFluxes(
-                    multiAuthzSubscription, true);
-            return Flux.merge(identifiableAuthzDecisionFluxes);
-        }
-        return Flux.just(IdentifiableAuthorizationDecision.INDETERMINATE);
-    }
-
-    @Override
-    public Flux<MultiAuthorizationDecision> decideAll(MultiAuthorizationSubscription multiAuthzSubscription) {
-        if (multiAuthzSubscription.hasAuthorizationSubscriptions()) {
-            final List<Flux<IdentifiableAuthorizationDecision>> identifiableAuthzDecisionFluxes = createIdentifiableAuthzDecisionFluxes(
-                    multiAuthzSubscription, false);
-            return Flux.combineLatest(identifiableAuthzDecisionFluxes, this::collectAuthorizationDecisions);
-        }
-        return Flux.just(MultiAuthorizationDecision.indeterminate());
-    }
-
-    private List<Flux<IdentifiableAuthorizationDecision>> createIdentifiableAuthzDecisionFluxes(
-            Iterable<IdentifiableAuthorizationSubscription> multiDecision, boolean useSeparateSchedulers) {
-        final Scheduler schedulerForMerge = useSeparateSchedulers ? Schedulers.newElastic("pdp") : null;
-        final List<Flux<IdentifiableAuthorizationDecision>> identifiableAuthzDecisionFluxes = new ArrayList<>();
-        for (IdentifiableAuthorizationSubscription identifiableAuthzSubscription : multiDecision) {
-            final String subscriptionId = identifiableAuthzSubscription.getAuthorizationSubscriptionId();
-            final AuthorizationSubscription authzSubscription = identifiableAuthzSubscription
-                    .getAuthorizationSubscription();
-            final Flux<IdentifiableAuthorizationDecision> identifiableAuthzDecisionFlux = decide(authzSubscription)
-                    .map(authzDecision -> new IdentifiableAuthorizationDecision(subscriptionId, authzDecision));
-            if (useSeparateSchedulers) {
-                identifiableAuthzDecisionFluxes.add(identifiableAuthzDecisionFlux.subscribeOn(schedulerForMerge));
-            } else {
-                identifiableAuthzDecisionFluxes.add(identifiableAuthzDecisionFlux);
-            }
-        }
-        return identifiableAuthzDecisionFluxes;
-    }
-
-    private MultiAuthorizationDecision collectAuthorizationDecisions(Object[] values) {
-        final MultiAuthorizationDecision multiAuthzDecision = new MultiAuthorizationDecision();
-        for (Object value : values) {
-            IdentifiableAuthorizationDecision ir = (IdentifiableAuthorizationDecision) value;
-            multiAuthzDecision.setAuthorizationDecisionForSubscriptionWithId(ir.getAuthorizationSubscriptionId(),
-                    ir.getAuthorizationDecision());
-        }
-        return multiAuthzDecision;
-    }
-
-    public static Builder builder() throws FunctionException, AttributeException {
-        return new Builder();
-    }
-
-    public static class Builder {
-
-        public enum IndexType {
-
-            SIMPLE, FAST, IMPROVED
-
-        }
-
-        private EmbeddedPolicyDecisionPoint pdp = new EmbeddedPolicyDecisionPoint();
-
-        private Builder() throws FunctionException, AttributeException {
-            pdp.functionCtx.loadLibrary(new FilterFunctionLibrary());
-            pdp.functionCtx.loadLibrary(new SelectionFunctionLibrary());
-            pdp.functionCtx.loadLibrary(new StandardFunctionLibrary());
-            pdp.functionCtx.loadLibrary(new TemporalFunctionLibrary());
-
-            pdp.attributeCtx.loadPolicyInformationPoint(new ClockPolicyInformationPoint());
-        }
-
-        public Builder withResourcePDPConfigurationProvider()
-                throws PDPConfigurationException, IOException, URISyntaxException {
-            pdp.configurationProvider = new ResourcesPDPConfigurationProvider();
-            return this;
-        }
-
-        public Builder withResourcePDPConfigurationProvider(String resourcePath)
-                throws PDPConfigurationException, IOException, URISyntaxException {
-            return withResourcePDPConfigurationProvider(ResourcesPDPConfigurationProvider.class, resourcePath);
-        }
-
-        public Builder withResourcePDPConfigurationProvider(Class<?> clazz, String resourcePath)
-                throws PDPConfigurationException, IOException, URISyntaxException {
-            pdp.configurationProvider = new ResourcesPDPConfigurationProvider(clazz, resourcePath);
-            return this;
-        }
-
-        public Builder withFilesystemPDPConfigurationProvider(String configFolder) {
-            pdp.configurationProvider = new FilesystemPDPConfigurationProvider(configFolder);
-            return this;
-        }
-
-        public Builder withFunctionLibrary(Object lib) throws FunctionException {
-            pdp.functionCtx.loadLibrary(lib);
-            return this;
-        }
-
-        public Builder withPolicyInformationPoint(Object pip) throws AttributeException {
-            pdp.attributeCtx.loadPolicyInformationPoint(pip);
-            return this;
-        }
-
-        public Builder withResourcePolicyRetrievalPoint()
-                throws IOException, URISyntaxException, PolicyEvaluationException {
-            pdp.prp = new ResourcesPolicyRetrievalPoint();
-            return this;
-        }
-
-        public Builder withResourcePolicyRetrievalPoint(String resourcePath, IndexType indexType)
-                throws IOException, URISyntaxException, PolicyEvaluationException {
-            return withResourcePolicyRetrievalPoint(ResourcesPolicyRetrievalPoint.class, resourcePath, indexType);
-        }
-
-        public Builder withResourcePolicyRetrievalPoint(Class<?> clazz, String resourcePath, IndexType indexType)
-                throws IOException, URISyntaxException, PolicyEvaluationException {
-            final ParsedDocumentIndex index = getDocumentIndex(indexType);
-            pdp.prp = new ResourcesPolicyRetrievalPoint(clazz, resourcePath, index);
-            return this;
-        }
-
-        public Builder withFilesystemPolicyRetrievalPoint(String policiesFolder, IndexType indexType) {
-            final ParsedDocumentIndex index = getDocumentIndex(indexType);
-            pdp.prp = new FilesystemPolicyRetrievalPoint(policiesFolder, index);
-            return this;
-        }
-
-        private ParsedDocumentIndex getDocumentIndex(IndexType indexType) {
-            switch (indexType) {
-                case FAST:
-                    return new FastParsedDocumentIndex(pdp.functionCtx);
-                case IMPROVED:
-                	return new ImprovedDocumentIndex(pdp.functionCtx);
-                case SIMPLE:
-                    //fall through
-                default:
-                    return new SimpleParsedDocumentIndex();
-            }
-        }
-
-        public EmbeddedPolicyDecisionPoint build()
-                throws IOException, URISyntaxException, PolicyEvaluationException, PDPConfigurationException {
-            if (pdp.prp == null) {
-                withResourcePolicyRetrievalPoint();
-            }
-            if (pdp.configurationProvider == null) {
-                withResourcePDPConfigurationProvider();
-            }
-            return pdp;
-        }
-
-    }
-=======
 	@Getter
 	private final FunctionContext functionCtx = new AnnotationFunctionContext();
 
@@ -432,6 +247,5 @@
 		}
 
 	}
->>>>>>> 4682e798
 
 }