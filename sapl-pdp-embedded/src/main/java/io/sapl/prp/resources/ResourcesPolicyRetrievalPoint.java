/**
 * Copyright © 2020 Dominic Heutelbeck (dominic@heutelbeck.com)
 *
 * Licensed under the Apache License, Version 2.0 (the "License");
 * you may not use this file except in compliance with the License.
 * You may obtain a copy of the License at
 *
 *     http://www.apache.org/licenses/LICENSE-2.0
 *
 * Unless required by applicable law or agreed to in writing, software
 * distributed under the License is distributed on an "AS IS" BASIS,
 * WITHOUT WARRANTIES OR CONDITIONS OF ANY KIND, either express or implied.
 * See the License for the specific language governing permissions and
 * limitations under the License.
 */
package io.sapl.prp.resources;

import com.fasterxml.jackson.databind.JsonNode;
import io.sapl.api.interpreter.PolicyEvaluationException;
import io.sapl.api.interpreter.SAPLInterpreter;
import io.sapl.api.pdp.AuthorizationSubscription;
import io.sapl.api.prp.ParsedDocumentIndex;
import io.sapl.api.prp.PolicyRetrievalPoint;
import io.sapl.api.prp.PolicyRetrievalResult;
<<<<<<< HEAD
=======
import io.sapl.directorywatcher.DirectoryWatchEventFluxSinkAdapter;
import io.sapl.directorywatcher.DirectoryWatcher;
import io.sapl.directorywatcher.InitialWatchEvent;
>>>>>>> d13cbb74
import io.sapl.grammar.sapl.SAPL;
import io.sapl.interpreter.DefaultSAPLInterpreter;
import io.sapl.interpreter.functions.FunctionContext;
import io.sapl.prp.inmemory.simple.SimpleParsedDocumentIndex;
import lombok.NonNull;
import lombok.extern.slf4j.Slf4j;
import org.apache.commons.io.IOUtils;
import reactor.core.publisher.Flux;
<<<<<<< HEAD
=======
import reactor.core.publisher.ReplayProcessor;
import reactor.core.scheduler.Scheduler;
import reactor.core.scheduler.Schedulers;

import java.io.BufferedInputStream;
import java.io.File;
import java.io.IOException;
import java.net.URISyntaxException;
import java.net.URL;
import java.nio.charset.StandardCharsets;
import java.nio.file.DirectoryStream;
import java.nio.file.Files;
import java.nio.file.Path;
import java.nio.file.Paths;
import java.nio.file.WatchEvent;
import java.util.Enumeration;
import java.util.Map;
import java.util.concurrent.locks.ReentrantLock;
import java.util.regex.Pattern;
import java.util.zip.ZipEntry;
import java.util.zip.ZipFile;

import static java.nio.file.StandardWatchEventKinds.ENTRY_CREATE;
import static java.nio.file.StandardWatchEventKinds.ENTRY_DELETE;
import static java.nio.file.StandardWatchEventKinds.ENTRY_MODIFY;
>>>>>>> d13cbb74

import java.io.BufferedInputStream;
import java.io.File;
import java.io.IOException;
import java.net.URISyntaxException;
import java.net.URL;
import java.nio.charset.StandardCharsets;
import java.nio.file.DirectoryStream;
import java.nio.file.Files;
import java.nio.file.Path;
import java.nio.file.Paths;
import java.util.Enumeration;
import java.util.Map;
import java.util.zip.ZipEntry;
import java.util.zip.ZipFile;

@Slf4j
public class ResourcesPolicyRetrievalPoint implements PolicyRetrievalPoint {

	private static final String DEFAULT_POLICIES_PATH = "/policies";

	private static final String POLICY_FILE_GLOB_PATTERN = "*.sapl";

	private static final Pattern POLICY_FILE_REGEX_PATTERN = Pattern.compile(".+\\.sapl");

	private static final String POLICY_FILE_SUFFIX = ".sapl";

<<<<<<< HEAD
	private final ParsedDocumentIndex parsedDocIdx;
=======
	private final SAPLInterpreter interpreter = new DefaultSAPLInterpreter();

	private ParsedDocumentIndex parsedDocIdx;
>>>>>>> d13cbb74

	private String path;

	private Scheduler dirWatcherScheduler;

	private final ReentrantLock lock = new ReentrantLock();

	private ReplayProcessor<WatchEvent<Path>> dirWatcherEventProcessor = ReplayProcessor
			.cacheLastOrDefault(InitialWatchEvent.INSTANCE);

	public ResourcesPolicyRetrievalPoint() throws IOException, URISyntaxException, PolicyEvaluationException {
		this(DEFAULT_POLICIES_PATH, new SimpleParsedDocumentIndex());
	}

	public ResourcesPolicyRetrievalPoint(@NonNull String policyPath, @NonNull ParsedDocumentIndex parsedDocumentIndex)
			throws IOException, URISyntaxException, PolicyEvaluationException {
		this(ResourcesPolicyRetrievalPoint.class, policyPath, parsedDocumentIndex);
	}

	public ResourcesPolicyRetrievalPoint(@NonNull Class<?> clazz, @NonNull String policyPath,
			@NonNull ParsedDocumentIndex parsedDocumentIndex)
			throws IOException, URISyntaxException, PolicyEvaluationException {

		URL policyFolderUrl = clazz.getResource(policyPath);
		if (policyFolderUrl == null) {
			throw new PolicyEvaluationException("Policy folder not found. Path:" + policyPath);
		}

		this.parsedDocIdx = parsedDocumentIndex;

		if ("jar".equals(policyFolderUrl.getProtocol())) {
			readPoliciesFromJar(policyFolderUrl);
		}
		else {
			readPoliciesFromDirectory(policyFolderUrl);
		}
		this.parsedDocIdx.setLiveMode();

		this.path = policyFolderUrl.getPath();
		LOGGER.info("setting up directory watcher for path: {}", this.path);
		final Path watchDir = Paths.get(path);
		final DirectoryWatcher directoryWatcher = new DirectoryWatcher(watchDir);

		final DirectoryWatchEventFluxSinkAdapter adapter = new DirectoryWatchEventFluxSinkAdapter(
				POLICY_FILE_REGEX_PATTERN);
		dirWatcherScheduler = Schedulers.newElastic("policyWatcher");
		final Flux<WatchEvent<Path>> dirWatcherFlux = Flux.<WatchEvent<Path>>push(sink -> {
			adapter.setSink(sink);
			directoryWatcher.watch(adapter);
		}).doOnNext(event -> {
			updateIndex(event);
			dirWatcherEventProcessor.onNext(event);
		}).doOnCancel(adapter::cancel).subscribeOn(dirWatcherScheduler);

		dirWatcherFlux.subscribe();
	}

	private void updateIndex(WatchEvent<Path> watchEvent) {
		final WatchEvent.Kind<Path> kind = watchEvent.kind();
		final Path fileName = watchEvent.context();
		try {
			lock.lock();

			final Path absoluteFilePath = Paths.get(path, fileName.toString());
			final String absoluteFileName = absoluteFilePath.toString();
			if (kind == ENTRY_CREATE) {
				LOGGER.info("adding {} to index", fileName);
				final SAPL saplDocument = interpreter.parse(Files.newInputStream(absoluteFilePath));
				parsedDocIdx.put(absoluteFileName, saplDocument);
			} else if (kind == ENTRY_DELETE) {
				LOGGER.info("removing {} from index", fileName);
				parsedDocIdx.remove(absoluteFileName);
			} else if (kind == ENTRY_MODIFY) {
				LOGGER.info("updating {} in index", fileName);
				final SAPL saplDocument = interpreter.parse(Files.newInputStream(absoluteFilePath));
				parsedDocIdx.put(absoluteFileName, saplDocument);
			} else {
				LOGGER.error("unknown kind of directory watch event: {}", kind != null ? kind.name() : "null");
			}
		} catch (IOException | PolicyEvaluationException e) {
			LOGGER.error("Error while updating the document index.", e);
		} finally {
			lock.unlock();
		}
	}

	private void readPoliciesFromJar(URL policiesFolderUrl) throws PolicyEvaluationException {
		LOGGER.debug("reading policies from jar {}", policiesFolderUrl);
		final String[] jarPathElements = policiesFolderUrl.toString().split("!");
		final String jarFilePath = jarPathElements[0].substring("jar:file:".length());
		final StringBuilder policiesDirPath = new StringBuilder();
		for (int i = 1; i < jarPathElements.length; i++) {
			policiesDirPath.append(jarPathElements[i]);
		}
		if (policiesDirPath.charAt(0) == File.separatorChar) {
			policiesDirPath.deleteCharAt(0);
		}
		final String policiesDirPathStr = policiesDirPath.toString();


		try (ZipFile zipFile = new ZipFile(jarFilePath)) {
			Enumeration<? extends ZipEntry> e = zipFile.entries();

			while (e.hasMoreElements()) {
				ZipEntry entry = e.nextElement();
				if (!entry.isDirectory() && entry.getName().startsWith(policiesDirPathStr)
						&& entry.getName().endsWith(POLICY_FILE_SUFFIX)) {
					LOGGER.debug("load: {}", entry.getName());
					BufferedInputStream bis = new BufferedInputStream(zipFile.getInputStream(entry));
					String fileContentsStr = IOUtils.toString(bis, StandardCharsets.UTF_8);
					bis.close();
					final SAPL saplDocument = interpreter.parse(fileContentsStr);
					this.parsedDocIdx.put(entry.getName(), saplDocument);
				}
			}
		}
		catch (IOException e) {
			LOGGER.error("Error while reading config from jar", e);
		}
	}

	private void readPoliciesFromDirectory(URL policiesFolderUrl)
			throws IOException, URISyntaxException, PolicyEvaluationException {
		LOGGER.debug("reading policies from directory {}", policiesFolderUrl);
		Path policiesDirectoryPath = Paths.get(policiesFolderUrl.toURI());
		try (DirectoryStream<Path> stream = Files.newDirectoryStream(policiesDirectoryPath, POLICY_FILE_GLOB_PATTERN)) {
			for (Path filePath : stream) {
				LOGGER.debug("load: {}", filePath);
				final SAPL saplDocument = interpreter.parse(Files.newInputStream(filePath));
				this.parsedDocIdx.put(filePath.toString(), saplDocument);
			}
		}
	}


	@Override
	public Flux<PolicyRetrievalResult> retrievePolicies(AuthorizationSubscription authzSubscription,
														FunctionContext functionCtx, Map<String, JsonNode> variables) {
		return dirWatcherEventProcessor.flatMap(event -> {
			try {
				lock.lock();
				return Flux.from(parsedDocIdx.retrievePolicies(authzSubscription, functionCtx, variables))
						.doOnNext(this::logMatching);
			} finally {
				lock.unlock();
			}
		});
	}

	private void logMatching(PolicyRetrievalResult result) {
		if (result.getMatchingDocuments().isEmpty()) {
			LOGGER.trace("|-- Matching documents: NONE");
		}
		else {
			LOGGER.trace("|-- Matching documents:");
			for (SAPL doc : result.getMatchingDocuments()) {
				LOGGER.trace("| |-- * {} ({})", doc.getPolicyElement().getSaplName(),
						doc.getPolicyElement().getClass().getName());
			}
		}
		LOGGER.trace("|");
	}

}<|MERGE_RESOLUTION|>--- conflicted
+++ resolved
@@ -1,12 +1,12 @@
 /**
  * Copyright © 2020 Dominic Heutelbeck (dominic@heutelbeck.com)
- *
+ * <p>
  * Licensed under the Apache License, Version 2.0 (the "License");
  * you may not use this file except in compliance with the License.
  * You may obtain a copy of the License at
- *
- *     http://www.apache.org/licenses/LICENSE-2.0
- *
+ * <p>
+ * http://www.apache.org/licenses/LICENSE-2.0
+ * <p>
  * Unless required by applicable law or agreed to in writing, software
  * distributed under the License is distributed on an "AS IS" BASIS,
  * WITHOUT WARRANTIES OR CONDITIONS OF ANY KIND, either express or implied.
@@ -22,12 +22,9 @@
 import io.sapl.api.prp.ParsedDocumentIndex;
 import io.sapl.api.prp.PolicyRetrievalPoint;
 import io.sapl.api.prp.PolicyRetrievalResult;
-<<<<<<< HEAD
-=======
 import io.sapl.directorywatcher.DirectoryWatchEventFluxSinkAdapter;
 import io.sapl.directorywatcher.DirectoryWatcher;
 import io.sapl.directorywatcher.InitialWatchEvent;
->>>>>>> d13cbb74
 import io.sapl.grammar.sapl.SAPL;
 import io.sapl.interpreter.DefaultSAPLInterpreter;
 import io.sapl.interpreter.functions.FunctionContext;
@@ -36,8 +33,6 @@
 import lombok.extern.slf4j.Slf4j;
 import org.apache.commons.io.IOUtils;
 import reactor.core.publisher.Flux;
-<<<<<<< HEAD
-=======
 import reactor.core.publisher.ReplayProcessor;
 import reactor.core.scheduler.Scheduler;
 import reactor.core.scheduler.Schedulers;
@@ -63,202 +58,178 @@
 import static java.nio.file.StandardWatchEventKinds.ENTRY_CREATE;
 import static java.nio.file.StandardWatchEventKinds.ENTRY_DELETE;
 import static java.nio.file.StandardWatchEventKinds.ENTRY_MODIFY;
->>>>>>> d13cbb74
-
-import java.io.BufferedInputStream;
-import java.io.File;
-import java.io.IOException;
-import java.net.URISyntaxException;
-import java.net.URL;
-import java.nio.charset.StandardCharsets;
-import java.nio.file.DirectoryStream;
-import java.nio.file.Files;
-import java.nio.file.Path;
-import java.nio.file.Paths;
-import java.util.Enumeration;
-import java.util.Map;
-import java.util.zip.ZipEntry;
-import java.util.zip.ZipFile;
 
 @Slf4j
 public class ResourcesPolicyRetrievalPoint implements PolicyRetrievalPoint {
 
-	private static final String DEFAULT_POLICIES_PATH = "/policies";
-
-	private static final String POLICY_FILE_GLOB_PATTERN = "*.sapl";
-
-	private static final Pattern POLICY_FILE_REGEX_PATTERN = Pattern.compile(".+\\.sapl");
-
-	private static final String POLICY_FILE_SUFFIX = ".sapl";
-
-<<<<<<< HEAD
-	private final ParsedDocumentIndex parsedDocIdx;
-=======
-	private final SAPLInterpreter interpreter = new DefaultSAPLInterpreter();
-
-	private ParsedDocumentIndex parsedDocIdx;
->>>>>>> d13cbb74
-
-	private String path;
-
-	private Scheduler dirWatcherScheduler;
-
-	private final ReentrantLock lock = new ReentrantLock();
-
-	private ReplayProcessor<WatchEvent<Path>> dirWatcherEventProcessor = ReplayProcessor
-			.cacheLastOrDefault(InitialWatchEvent.INSTANCE);
-
-	public ResourcesPolicyRetrievalPoint() throws IOException, URISyntaxException, PolicyEvaluationException {
-		this(DEFAULT_POLICIES_PATH, new SimpleParsedDocumentIndex());
-	}
-
-	public ResourcesPolicyRetrievalPoint(@NonNull String policyPath, @NonNull ParsedDocumentIndex parsedDocumentIndex)
-			throws IOException, URISyntaxException, PolicyEvaluationException {
-		this(ResourcesPolicyRetrievalPoint.class, policyPath, parsedDocumentIndex);
-	}
-
-	public ResourcesPolicyRetrievalPoint(@NonNull Class<?> clazz, @NonNull String policyPath,
-			@NonNull ParsedDocumentIndex parsedDocumentIndex)
-			throws IOException, URISyntaxException, PolicyEvaluationException {
-
-		URL policyFolderUrl = clazz.getResource(policyPath);
-		if (policyFolderUrl == null) {
-			throw new PolicyEvaluationException("Policy folder not found. Path:" + policyPath);
-		}
-
-		this.parsedDocIdx = parsedDocumentIndex;
-
-		if ("jar".equals(policyFolderUrl.getProtocol())) {
-			readPoliciesFromJar(policyFolderUrl);
-		}
-		else {
-			readPoliciesFromDirectory(policyFolderUrl);
-		}
-		this.parsedDocIdx.setLiveMode();
-
-		this.path = policyFolderUrl.getPath();
-		LOGGER.info("setting up directory watcher for path: {}", this.path);
-		final Path watchDir = Paths.get(path);
-		final DirectoryWatcher directoryWatcher = new DirectoryWatcher(watchDir);
-
-		final DirectoryWatchEventFluxSinkAdapter adapter = new DirectoryWatchEventFluxSinkAdapter(
-				POLICY_FILE_REGEX_PATTERN);
-		dirWatcherScheduler = Schedulers.newElastic("policyWatcher");
-		final Flux<WatchEvent<Path>> dirWatcherFlux = Flux.<WatchEvent<Path>>push(sink -> {
-			adapter.setSink(sink);
-			directoryWatcher.watch(adapter);
-		}).doOnNext(event -> {
-			updateIndex(event);
-			dirWatcherEventProcessor.onNext(event);
-		}).doOnCancel(adapter::cancel).subscribeOn(dirWatcherScheduler);
-
-		dirWatcherFlux.subscribe();
-	}
-
-	private void updateIndex(WatchEvent<Path> watchEvent) {
-		final WatchEvent.Kind<Path> kind = watchEvent.kind();
-		final Path fileName = watchEvent.context();
-		try {
-			lock.lock();
-
-			final Path absoluteFilePath = Paths.get(path, fileName.toString());
-			final String absoluteFileName = absoluteFilePath.toString();
-			if (kind == ENTRY_CREATE) {
-				LOGGER.info("adding {} to index", fileName);
-				final SAPL saplDocument = interpreter.parse(Files.newInputStream(absoluteFilePath));
-				parsedDocIdx.put(absoluteFileName, saplDocument);
-			} else if (kind == ENTRY_DELETE) {
-				LOGGER.info("removing {} from index", fileName);
-				parsedDocIdx.remove(absoluteFileName);
-			} else if (kind == ENTRY_MODIFY) {
-				LOGGER.info("updating {} in index", fileName);
-				final SAPL saplDocument = interpreter.parse(Files.newInputStream(absoluteFilePath));
-				parsedDocIdx.put(absoluteFileName, saplDocument);
-			} else {
-				LOGGER.error("unknown kind of directory watch event: {}", kind != null ? kind.name() : "null");
-			}
-		} catch (IOException | PolicyEvaluationException e) {
-			LOGGER.error("Error while updating the document index.", e);
-		} finally {
-			lock.unlock();
-		}
-	}
-
-	private void readPoliciesFromJar(URL policiesFolderUrl) throws PolicyEvaluationException {
-		LOGGER.debug("reading policies from jar {}", policiesFolderUrl);
-		final String[] jarPathElements = policiesFolderUrl.toString().split("!");
-		final String jarFilePath = jarPathElements[0].substring("jar:file:".length());
-		final StringBuilder policiesDirPath = new StringBuilder();
-		for (int i = 1; i < jarPathElements.length; i++) {
-			policiesDirPath.append(jarPathElements[i]);
-		}
-		if (policiesDirPath.charAt(0) == File.separatorChar) {
-			policiesDirPath.deleteCharAt(0);
-		}
-		final String policiesDirPathStr = policiesDirPath.toString();
-
-
-		try (ZipFile zipFile = new ZipFile(jarFilePath)) {
-			Enumeration<? extends ZipEntry> e = zipFile.entries();
-
-			while (e.hasMoreElements()) {
-				ZipEntry entry = e.nextElement();
-				if (!entry.isDirectory() && entry.getName().startsWith(policiesDirPathStr)
-						&& entry.getName().endsWith(POLICY_FILE_SUFFIX)) {
-					LOGGER.debug("load: {}", entry.getName());
-					BufferedInputStream bis = new BufferedInputStream(zipFile.getInputStream(entry));
-					String fileContentsStr = IOUtils.toString(bis, StandardCharsets.UTF_8);
-					bis.close();
-					final SAPL saplDocument = interpreter.parse(fileContentsStr);
-					this.parsedDocIdx.put(entry.getName(), saplDocument);
-				}
-			}
-		}
-		catch (IOException e) {
-			LOGGER.error("Error while reading config from jar", e);
-		}
-	}
-
-	private void readPoliciesFromDirectory(URL policiesFolderUrl)
-			throws IOException, URISyntaxException, PolicyEvaluationException {
-		LOGGER.debug("reading policies from directory {}", policiesFolderUrl);
-		Path policiesDirectoryPath = Paths.get(policiesFolderUrl.toURI());
-		try (DirectoryStream<Path> stream = Files.newDirectoryStream(policiesDirectoryPath, POLICY_FILE_GLOB_PATTERN)) {
-			for (Path filePath : stream) {
-				LOGGER.debug("load: {}", filePath);
-				final SAPL saplDocument = interpreter.parse(Files.newInputStream(filePath));
-				this.parsedDocIdx.put(filePath.toString(), saplDocument);
-			}
-		}
-	}
-
-
-	@Override
-	public Flux<PolicyRetrievalResult> retrievePolicies(AuthorizationSubscription authzSubscription,
-														FunctionContext functionCtx, Map<String, JsonNode> variables) {
-		return dirWatcherEventProcessor.flatMap(event -> {
-			try {
-				lock.lock();
-				return Flux.from(parsedDocIdx.retrievePolicies(authzSubscription, functionCtx, variables))
-						.doOnNext(this::logMatching);
-			} finally {
-				lock.unlock();
-			}
-		});
-	}
-
-	private void logMatching(PolicyRetrievalResult result) {
-		if (result.getMatchingDocuments().isEmpty()) {
-			LOGGER.trace("|-- Matching documents: NONE");
-		}
-		else {
-			LOGGER.trace("|-- Matching documents:");
-			for (SAPL doc : result.getMatchingDocuments()) {
-				LOGGER.trace("| |-- * {} ({})", doc.getPolicyElement().getSaplName(),
-						doc.getPolicyElement().getClass().getName());
-			}
-		}
-		LOGGER.trace("|");
-	}
+    private static final String DEFAULT_POLICIES_PATH = "/policies";
+
+    private static final String POLICY_FILE_GLOB_PATTERN = "*.sapl";
+
+    private static final Pattern POLICY_FILE_REGEX_PATTERN = Pattern.compile(".+\\.sapl");
+
+    private static final String POLICY_FILE_SUFFIX = ".sapl";
+
+    private final SAPLInterpreter interpreter = new DefaultSAPLInterpreter();
+
+    private final ParsedDocumentIndex parsedDocIdx;
+
+    private String path;
+
+    private Scheduler dirWatcherScheduler;
+
+    private final ReentrantLock lock = new ReentrantLock();
+
+    private ReplayProcessor<WatchEvent<Path>> dirWatcherEventProcessor = ReplayProcessor
+            .cacheLastOrDefault(InitialWatchEvent.INSTANCE);
+
+    public ResourcesPolicyRetrievalPoint() throws IOException, URISyntaxException, PolicyEvaluationException {
+        this(DEFAULT_POLICIES_PATH, new SimpleParsedDocumentIndex());
+    }
+
+    public ResourcesPolicyRetrievalPoint(@NonNull String policyPath, @NonNull ParsedDocumentIndex parsedDocumentIndex)
+            throws IOException, URISyntaxException, PolicyEvaluationException {
+        this(ResourcesPolicyRetrievalPoint.class, policyPath, parsedDocumentIndex);
+    }
+
+    public ResourcesPolicyRetrievalPoint(@NonNull Class<?> clazz, @NonNull String policyPath,
+                                         @NonNull ParsedDocumentIndex parsedDocumentIndex)
+            throws IOException, URISyntaxException, PolicyEvaluationException {
+
+        URL policyFolderUrl = clazz.getResource(policyPath);
+        if (policyFolderUrl == null) {
+            throw new PolicyEvaluationException("Policy folder not found. Path:" + policyPath);
+        }
+
+        this.parsedDocIdx = parsedDocumentIndex;
+
+        if ("jar".equals(policyFolderUrl.getProtocol())) {
+            readPoliciesFromJar(policyFolderUrl);
+        } else {
+            readPoliciesFromDirectory(policyFolderUrl);
+        }
+        this.parsedDocIdx.setLiveMode();
+
+        this.path = policyFolderUrl.getPath();
+        LOGGER.info("setting up directory watcher for path: {}", this.path);
+        final Path watchDir = Paths.get(path);
+        final DirectoryWatcher directoryWatcher = new DirectoryWatcher(watchDir);
+
+        final DirectoryWatchEventFluxSinkAdapter adapter = new DirectoryWatchEventFluxSinkAdapter(
+                POLICY_FILE_REGEX_PATTERN);
+        dirWatcherScheduler = Schedulers.newElastic("policyWatcher");
+        final Flux<WatchEvent<Path>> dirWatcherFlux = Flux.<WatchEvent<Path>>push(sink -> {
+            adapter.setSink(sink);
+            directoryWatcher.watch(adapter);
+        }).doOnNext(event -> {
+            updateIndex(event);
+            dirWatcherEventProcessor.onNext(event);
+        }).doOnCancel(adapter::cancel).subscribeOn(dirWatcherScheduler);
+
+        dirWatcherFlux.subscribe();
+    }
+
+    private void updateIndex(WatchEvent<Path> watchEvent) {
+        final WatchEvent.Kind<Path> kind = watchEvent.kind();
+        final Path fileName = watchEvent.context();
+        try {
+            lock.lock();
+
+            final Path absoluteFilePath = Paths.get(path, fileName.toString());
+            final String absoluteFileName = absoluteFilePath.toString();
+            if (kind == ENTRY_CREATE) {
+                LOGGER.info("adding {} to index", fileName);
+                final SAPL saplDocument = interpreter.parse(Files.newInputStream(absoluteFilePath));
+                parsedDocIdx.put(absoluteFileName, saplDocument);
+            } else if (kind == ENTRY_DELETE) {
+                LOGGER.info("removing {} from index", fileName);
+                parsedDocIdx.remove(absoluteFileName);
+            } else if (kind == ENTRY_MODIFY) {
+                LOGGER.info("updating {} in index", fileName);
+                final SAPL saplDocument = interpreter.parse(Files.newInputStream(absoluteFilePath));
+                parsedDocIdx.put(absoluteFileName, saplDocument);
+            } else {
+                LOGGER.error("unknown kind of directory watch event: {}", kind != null ? kind.name() : "null");
+            }
+        } catch (IOException | PolicyEvaluationException e) {
+            LOGGER.error("Error while updating the document index.", e);
+        } finally {
+            lock.unlock();
+        }
+    }
+
+    private void readPoliciesFromJar(URL policiesFolderUrl) throws PolicyEvaluationException {
+        LOGGER.debug("reading policies from jar {}", policiesFolderUrl);
+        final String[] jarPathElements = policiesFolderUrl.toString().split("!");
+        final String jarFilePath = jarPathElements[0].substring("jar:file:".length());
+        final StringBuilder policiesDirPath = new StringBuilder();
+        for (int i = 1; i < jarPathElements.length; i++) {
+            policiesDirPath.append(jarPathElements[i]);
+        }
+        if (policiesDirPath.charAt(0) == File.separatorChar) {
+            policiesDirPath.deleteCharAt(0);
+        }
+        final String policiesDirPathStr = policiesDirPath.toString();
+
+
+        try (ZipFile zipFile = new ZipFile(jarFilePath)) {
+            Enumeration<? extends ZipEntry> e = zipFile.entries();
+
+            while (e.hasMoreElements()) {
+                ZipEntry entry = e.nextElement();
+                if (!entry.isDirectory() && entry.getName().startsWith(policiesDirPathStr)
+                        && entry.getName().endsWith(POLICY_FILE_SUFFIX)) {
+                    LOGGER.debug("load: {}", entry.getName());
+                    BufferedInputStream bis = new BufferedInputStream(zipFile.getInputStream(entry));
+                    String fileContentsStr = IOUtils.toString(bis, StandardCharsets.UTF_8);
+                    bis.close();
+                    final SAPL saplDocument = interpreter.parse(fileContentsStr);
+                    this.parsedDocIdx.put(entry.getName(), saplDocument);
+                }
+            }
+        } catch (IOException e) {
+            LOGGER.error("Error while reading config from jar", e);
+        }
+    }
+
+    private void readPoliciesFromDirectory(URL policiesFolderUrl)
+            throws IOException, URISyntaxException, PolicyEvaluationException {
+        LOGGER.debug("reading policies from directory {}", policiesFolderUrl);
+        Path policiesDirectoryPath = Paths.get(policiesFolderUrl.toURI());
+        try (DirectoryStream<Path> stream = Files.newDirectoryStream(policiesDirectoryPath, POLICY_FILE_GLOB_PATTERN)) {
+            for (Path filePath : stream) {
+                LOGGER.debug("load: {}", filePath);
+                final SAPL saplDocument = interpreter.parse(Files.newInputStream(filePath));
+                this.parsedDocIdx.put(filePath.toString(), saplDocument);
+            }
+        }
+    }
+
+    @Override
+    public Flux<PolicyRetrievalResult> retrievePolicies(AuthorizationSubscription authzSubscription,
+                                                        FunctionContext functionCtx, Map<String, JsonNode> variables) {
+        return dirWatcherEventProcessor.flatMap(event -> {
+            try {
+                lock.lock();
+                return Flux.from(parsedDocIdx.retrievePolicies(authzSubscription, functionCtx, variables))
+                        .doOnNext(this::logMatching);
+            } finally {
+                lock.unlock();
+            }
+        });
+    }
+
+    private void logMatching(PolicyRetrievalResult result) {
+        if (result.getMatchingDocuments().isEmpty()) {
+            LOGGER.trace("|-- Matching documents: NONE");
+        } else {
+            LOGGER.trace("|-- Matching documents:");
+            for (SAPL doc : result.getMatchingDocuments()) {
+                LOGGER.trace("| |-- * {} ({})", doc.getPolicyElement().getSaplName(),
+                        doc.getPolicyElement().getClass().getName());
+            }
+        }
+        LOGGER.trace("|");
+    }
 
 }