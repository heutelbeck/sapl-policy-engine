/*
 * Copyright © 2017-2022 Dominic Heutelbeck (dominic@heutelbeck.com)
 *
 * Licensed under the Apache License, Version 2.0 (the "License");
 * you may not use this file except in compliance with the License.
 * You may obtain a copy of the License at
 *
 *     http://www.apache.org/licenses/LICENSE-2.0
 *
 * Unless required by applicable law or agreed to in writing, software
 * distributed under the License is distributed on an "AS IS" BASIS,
 * WITHOUT WARRANTIES OR CONDITIONS OF ANY KIND, either express or implied.
 * See the License for the specific language governing permissions and
 * limitations under the License.
 */
package io.sapl.pdp.remote;

<<<<<<< HEAD
@SuppressWarnings("unused")
=======
>>>>>>> 9cad288a
public class RemotePolicyDecisionPoint {

    public static RemotePolicyDecisionPoint builder(){
        return new RemotePolicyDecisionPoint();
    }

    public RemoteHttpPolicyDecisionPoint.RemoteHttpPolicyDecisionPointBuilder http(){
        return RemoteHttpPolicyDecisionPoint.builder();
    }

    public RemoteRsocketPolicyDecisionPoint.RemoteRsocketPolicyDecisionPointBuilder rsocket(){
        return RemoteRsocketPolicyDecisionPoint.builder();
    }

}<|MERGE_RESOLUTION|>--- conflicted
+++ resolved
@@ -15,10 +15,6 @@
  */
 package io.sapl.pdp.remote;
 
-<<<<<<< HEAD
-@SuppressWarnings("unused")
-=======
->>>>>>> 9cad288a
 public class RemotePolicyDecisionPoint {
 
     public static RemotePolicyDecisionPoint builder(){
