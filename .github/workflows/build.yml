--- conflicted
+++ resolved
@@ -22,7 +22,7 @@
   push:
     branches: [master, 2.0.x]
     paths-ignore: ["sapl-documentation/**", ".github/build_documentation.yml"]
-  
+
 jobs:
   tests:
     strategy:
@@ -63,10 +63,7 @@
   analyze:
     needs: [tests]
     name: Code analysis and coverage
-<<<<<<< HEAD
     if: ${{ false }}  # disable for branch to avoid brach confusion with community edition of sonarqube server
-=======
->>>>>>> 8b2369b5
     runs-on: ubuntu-latest
     steps:
     - name: Check out
@@ -99,7 +96,7 @@
         SONAR_TOKEN: ${{ secrets.SONAR_TOKEN }}
       run: mvn -B org.jacoco:jacoco-maven-plugin:0.8.7:prepare-agent verify org.jacoco:jacoco-maven-plugin:0.8.7:report org.sonarsource.scanner.maven:sonar-maven-plugin:RELEASE:sonar -Dsonar.host.url=https://sonar.ftk.de -Dsonar.login=${SONAR_TOKEN} -Dsonar.exclusions=**/xtext-gen/**/*,**/xtend-gen/**/*,**/emf-gen/**/*
 
-    - name: Clean up local repository before caching 
+    - name: Clean up local repository before caching
       run: rm -rf ~/.m2/repository/io/sapl
 
   dockerize:
@@ -151,15 +148,11 @@
     - name: Push image
       run: mvn -B dockerfile:push -pl sapl-server-lt -P docker -DskipTests
 
-    - name: Clean up local repository before caching 
+    - name: Clean up local repository before caching
       run: rm -rf ~/.m2/repository/io/sapl
 
   deploy:
-<<<<<<< HEAD
     needs: [tests]
-=======
-    needs: [analyze]
->>>>>>> 8b2369b5
     name: Deploy to central
     runs-on: ubuntu-latest
     steps:
@@ -220,7 +213,6 @@
         curl -XPOST -u "${{ secrets.GHUB_USERNAME }}:${{ secrets.GHUB_ACCESS_TOKEN }}" -H "Accept: application/vnd.github.everest-preview+json" -H "Content-Type: application/json" https://api.github.com/repos/heutelbeck/sapl-server/dispatches --data '{"event_type": "build_application"}'
         curl -XPOST -u "${{ secrets.GHUB_USERNAME }}:${{ secrets.GHUB_ACCESS_TOKEN }}" -H "Accept: application/vnd.github.everest-preview+json" -H "Content-Type: application/json" https://api.github.com/repos/heutelbeck/sapl-extensions/dispatches --data '{"event_type": "build_application"}'
         curl -XPOST -u "${{ secrets.GHUB_USERNAME }}:${{ secrets.GHUB_ACCESS_TOKEN }}" -H "Accept: application/vnd.github.everest-preview+json" -H "Content-Type: application/json" https://api.github.com/repos/heutelbeck/sapl-benchmark/dispatches --data '{"event_type": "build_application"}'
-    
-    - name: Clean up local repository before caching 
-      run: rm -rf ~/.m2/repository/io/sapl
-        +
+    - name: Clean up local repository before caching
+      run: rm -rf ~/.m2/repository/io/sapl