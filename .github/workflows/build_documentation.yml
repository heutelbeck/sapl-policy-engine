#
# Copyright © 2017-2024 Dominic Heutelbeck (dominic@heutelbeck.com)
#
# Licensed under the Apache License, Version 2.0 (the "License");
# you may not use this file except in compliance with the License.
# You may obtain a copy of the License at
#
#     http://www.apache.org/licenses/LICENSE-2.0
#
# Unless required by applicable law or agreed to in writing, software
# distributed under the License is distributed on an "AS IS" BASIS,
# WITHOUT WARRANTIES OR CONDITIONS OF ANY KIND, either express or implied.
# See the License for the specific language governing permissions and
# limitations under the License.
#

name: Push documentation to sapl.io

on:
  workflow_dispatch:
    branches: [master]
  push:
    branches: [master]
    paths: ["sapl-documentation/**",".github/workflows/build_documentation.yml"]

permissions:
  contents: read

jobs:
  build:

    runs-on: ubuntu-latest
 
    steps:
    - name: Harden Runner
      uses: step-security/harden-runner@63c24ba6bd7ba022e95695ff85de572c04a18142 # v2.7.0
      with:
        egress-policy: audit

    - name: Check out
      uses: actions/checkout@b4ffde65f46336ab88eb53be808477a3936bae11 # v4.1.1
      with:
        lfs: true
        fetch-depth: 0
      
<<<<<<< HEAD
    - name: Set up JDK 11
      uses: actions/setup-java@387ac29b308b003ca37ba93a6cab5eb57c8f5f93 # v4.0.0
=======
    - name: Set up JDK 17
      uses: actions/setup-java@de1bb2b0c5634f0fc4438d7aa9944e68f9bf86cc # v3.6.0
>>>>>>> 33a38879
      with:
        java-version: 17
        distribution: adopt
  
<<<<<<< HEAD
    - name: Cache Maven dependencies
      uses: actions/cache@13aacd865c20de90d75de3b17ebe84f7a17d57d2 # v4.0.0
      with:
        path: ~/.m2/repository
        key: ${{ runner.os }}-maven-${{ hashFiles('**/pom.xml') }}
        restore-keys: |
          ${{ runner.os }}-maven-
          
    - name: Build Documentation
      run: mvn -B generate-resources -pl sapl-documentation

=======
>>>>>>> 33a38879
    - name: Get version
      id: get-version
      run: |
        VERSION=$( mvn help:evaluate -Dexpression=project.version -q -DforceStdout )
        echo "::set-output name=version::$VERSION"     
                      
    - name: Push Documentation to Website
      uses: hpcodecraft/action-deploy-workspace-to-repo@1aa539ca78d3063db25aeb60124c034f6ba9a611 # v2.2
      env:
        GITHUB_ACCESS_TOKEN: ${{ secrets.GHUB_ACCESS_TOKEN }}
        SRC_FOLDER: sapl-documentation
        DEST_OWNER: heutelbeck
        DEST_REPO: sapl-pages
        DEST_BRANCH: master
        DEST_FOLDER: documentation-md/${{ steps.get-version.outputs.VERSION }}
        DEST_PREDEPLOY_CLEANUP: "rm -rf docs/${{ steps.get-version.outputs.VERSION }}/*"        <|MERGE_RESOLUTION|>--- conflicted
+++ resolved
@@ -42,32 +42,13 @@
       with:
         lfs: true
         fetch-depth: 0
-      
-<<<<<<< HEAD
-    - name: Set up JDK 11
+
+    - name: Set up JDK 17
       uses: actions/setup-java@387ac29b308b003ca37ba93a6cab5eb57c8f5f93 # v4.0.0
-=======
-    - name: Set up JDK 17
-      uses: actions/setup-java@de1bb2b0c5634f0fc4438d7aa9944e68f9bf86cc # v3.6.0
->>>>>>> 33a38879
       with:
         java-version: 17
         distribution: adopt
-  
-<<<<<<< HEAD
-    - name: Cache Maven dependencies
-      uses: actions/cache@13aacd865c20de90d75de3b17ebe84f7a17d57d2 # v4.0.0
-      with:
-        path: ~/.m2/repository
-        key: ${{ runner.os }}-maven-${{ hashFiles('**/pom.xml') }}
-        restore-keys: |
-          ${{ runner.os }}-maven-
-          
-    - name: Build Documentation
-      run: mvn -B generate-resources -pl sapl-documentation
 
-=======
->>>>>>> 33a38879
     - name: Get version
       id: get-version
       run: |
