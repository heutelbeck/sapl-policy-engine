#
# Copyright © 2017-2021 Dominic Heutelbeck (dominic@heutelbeck.com)
#
# Licensed under the Apache License, Version 2.0 (the "License");
# you may not use this file except in compliance with the License.
# You may obtain a copy of the License at
#
#     http://www.apache.org/licenses/LICENSE-2.0
#
# Unless required by applicable law or agreed to in writing, software
# distributed under the License is distributed on an "AS IS" BASIS,
# WITHOUT WARRANTIES OR CONDITIONS OF ANY KIND, either express or implied.
# See the License for the specific language governing permissions and
# limitations under the License.
#

apiVersion: v1
kind: Service
metadata:
  name: sapl-server-lt
spec:
  type: ClusterIP
  selector:
    app: sapl-server-lt
  ports:
    - protocol: TCP
      name: http
      # The targetPort defines is the port on the POD that requests get sent to
      targetPort: 8080
      # The port exposes the service on the specified port internally within the cluster.
      port: 8080
---
apiVersion: apps/v1
kind: Deployment
metadata:
  name: sapl-server-lt
  labels:
    app: sapl-server-lt
spec:
  selector:
    matchLabels:
      app: sapl-server-lt
  replicas: 1
  template:
    metadata:
      labels:
        app: sapl-server-lt
    spec:
      containers:
        - name: sapl-server-lt
<<<<<<< HEAD
          image: ghcr.io/heutelbeck/sapl-server-lt:2.0.1-snapshot
=======
          image: ghcr.io/heutelbeck/sapl-server-lt:2.1.0-snapshot
>>>>>>> 8b2369b5
          imagePullPolicy: Always
          ports:
            - containerPort: 8080
              name: http
---
kind: Ingress
apiVersion: extensions/v1beta1
metadata:
  name: saple-server-lt
  labels:
    app: sapl-server-lt
  annotations:
    nginx.ingress.kubernetes.io/auth-type: basic
    nginx.ingress.kubernetes.io/auth-secret: basic-auth
    nginx.ingress.kubernetes.io/auth-realm: 'Authentication Required - Sapl-server-lt'
    nginx.ingress.kubernetes.io/proxy-body-size: 1g
    nginx.ingress.kubernetes.io/proxy-read-timeout: '2147483647'
    nginx.ingress.kubernetes.io/proxy-send-timeout: '2147483647'
    kubernetes.io/ingress.class: nginx
spec:
  tls:
    - hosts:
        - sapl.lt.local
      secretName: sapl.lt.local-tls
  rules:
    - host: sapl.lt.local
      http:
        paths:
          - path: /
            backend:
              serviceName: sapl-server-lt 
              servicePort: 8080<|MERGE_RESOLUTION|>--- conflicted
+++ resolved
@@ -48,11 +48,7 @@
     spec:
       containers:
         - name: sapl-server-lt
-<<<<<<< HEAD
           image: ghcr.io/heutelbeck/sapl-server-lt:2.0.1-snapshot
-=======
-          image: ghcr.io/heutelbeck/sapl-server-lt:2.1.0-snapshot
->>>>>>> 8b2369b5
           imagePullPolicy: Always
           ports:
             - containerPort: 8080
@@ -83,5 +79,5 @@
         paths:
           - path: /
             backend:
-              serviceName: sapl-server-lt 
+              serviceName: sapl-server-lt
               servicePort: 8080