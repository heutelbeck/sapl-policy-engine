/*
 * Copyright © 2017-2022 Dominic Heutelbeck (dominic@heutelbeck.com)
 *
 * Licensed under the Apache License, Version 2.0 (the "License");
 * you may not use this file except in compliance with the License.
 * You may obtain a copy of the License at
 *
 *     http://www.apache.org/licenses/LICENSE-2.0
 *
 * Unless required by applicable law or agreed to in writing, software
 * distributed under the License is distributed on an "AS IS" BASIS,
 * WITHOUT WARRANTIES OR CONDITIONS OF ANY KIND, either express or implied.
 * See the License for the specific language governing permissions and
 * limitations under the License.
 */
package io.sapl.server.lt;

import java.util.ArrayList;
import java.util.Collection;
import java.util.Collections;
import java.util.List;

import org.springframework.boot.context.properties.ConfigurationProperties;
import lombok.Data;
import java.util.List;

@Data
@SuppressWarnings("UnnecessarilyFullyQualified")
@ConfigurationProperties(prefix = "io.sapl.server-lt")
public class SAPLServerLTProperties {

	// authentication methods
<<<<<<< HEAD
	private boolean allowNoAuth = false;
	private boolean allowBasicAuth = true;
=======
	private boolean allowNoAuth     = false;
	private boolean allowBasicAuth  = true;
>>>>>>> 9cad288a
	private boolean allowApiKeyAuth = false;
	private boolean allowOauth2Auth = false;

	// Basic authentication
<<<<<<< HEAD
	private String key = "";
	private String secret = "";

	// API Key authentication
	private String apiKeyHeaderName = "API_KEY";
	private List<String> allowedApiKeys = List.of();
=======
	private String key    = "";
	private String secret = "";

	// API Key authentication
	private String       apiKeyHeaderName = "API_KEY";
	private List<String> allowedApiKeys   = List.of();

	public List<String> getAllowedApiKeys() {
		return Collections.unmodifiableList(allowedApiKeys);
	}

	public void setAllowedApiKeys(Collection<String> allowedApiKeys) {
		this.allowedApiKeys = new ArrayList<>(allowedApiKeys);
	}
>>>>>>> 9cad288a
}<|MERGE_RESOLUTION|>--- conflicted
+++ resolved
@@ -30,25 +30,12 @@
 public class SAPLServerLTProperties {
 
 	// authentication methods
-<<<<<<< HEAD
-	private boolean allowNoAuth = false;
-	private boolean allowBasicAuth = true;
-=======
 	private boolean allowNoAuth     = false;
 	private boolean allowBasicAuth  = true;
->>>>>>> 9cad288a
 	private boolean allowApiKeyAuth = false;
 	private boolean allowOauth2Auth = false;
 
 	// Basic authentication
-<<<<<<< HEAD
-	private String key = "";
-	private String secret = "";
-
-	// API Key authentication
-	private String apiKeyHeaderName = "API_KEY";
-	private List<String> allowedApiKeys = List.of();
-=======
 	private String key    = "";
 	private String secret = "";
 
@@ -63,5 +50,4 @@
 	public void setAllowedApiKeys(Collection<String> allowedApiKeys) {
 		this.allowedApiKeys = new ArrayList<>(allowedApiKeys);
 	}
->>>>>>> 9cad288a
 }