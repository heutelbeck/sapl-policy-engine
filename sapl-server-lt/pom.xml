--- conflicted
+++ resolved
@@ -103,18 +103,10 @@
 		<dependency>
 			<groupId>org.springframework.security</groupId>
 			<artifactId>spring-security-oauth2-resource-server</artifactId>
-<<<<<<< HEAD
-			<version>5.7.3</version>
-=======
->>>>>>> 9cad288a
 		</dependency>
 		<dependency>
 			<groupId>org.springframework.security</groupId>
 			<artifactId>spring-security-oauth2-jose</artifactId>
-<<<<<<< HEAD
-			<version>5.7.3</version>
-=======
->>>>>>> 9cad288a
 		</dependency>
 		<dependency>
 			<groupId>org.springframework.boot</groupId>
