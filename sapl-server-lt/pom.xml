<?xml version="1.0" encoding="UTF-8"?>
<!--

    Copyright (C) 2017-2024 Dominic Heutelbeck (dominic@heutelbeck.com)

    SPDX-License-Identifier: Apache-2.0

    Licensed under the Apache License, Version 2.0 (the "License");
    you may not use this file except in compliance with the License.
    You may obtain a copy of the License at

        http://www.apache.org/licenses/LICENSE-2.0

    Unless required by applicable law or agreed to in writing, software
    distributed under the License is distributed on an "AS IS" BASIS,
    WITHOUT WARRANTIES OR CONDITIONS OF ANY KIND, either express or implied.
    See the License for the specific language governing permissions and
    limitations under the License.

-->
<project xmlns="http://maven.apache.org/POM/4.0.0"
	xmlns:xsi="http://www.w3.org/2001/XMLSchema-instance"
	xsi:schemaLocation="http://maven.apache.org/POM/4.0.0 http://maven.apache.org/xsd/maven-4.0.0.xsd">
	<modelVersion>4.0.0</modelVersion>
	<parent>
		<groupId>io.sapl</groupId>
		<artifactId>sapl-policy-engine</artifactId>
		<version>3.0.0-SNAPSHOT</version>
	</parent>

	<artifactId>sapl-server-lt</artifactId>

	<packaging>jar</packaging>

	<name>SAPL Server LT</name>
	<licenses>
		<license>
			<name>Apache 2.0</name>
			<url>https://www.apache.org/licenses/LICENSE-2.0</url>
		</license>
	</licenses>

	<properties>
		<maven.javadoc.skip>true</maven.javadoc.skip>
	</properties>

	<dependencyManagement>
		<dependencies>
			<dependency>
				<groupId>org.infinispan</groupId>
				<artifactId>infinispan-bom</artifactId>
<<<<<<< HEAD
				<version>15.0.10.Final</version>
=======
				<version>15.0.11.Final</version>
>>>>>>> e544e0ec
				<type>pom</type>
				<scope>import</scope>
			</dependency>
			<dependency>
				<groupId>io.sapl</groupId>
				<artifactId>sapl-bom</artifactId>
				<version>${project.version}</version>
				<type>pom</type>
				<scope>import</scope>
			</dependency>
		</dependencies>
	</dependencyManagement>

	<dependencies>
		<dependency>
			<groupId>org.springframework.boot</groupId>
			<artifactId>spring-boot-starter-webflux</artifactId>
		</dependency>
		<dependency>
			<groupId>org.springframework.boot</groupId>
			<artifactId>spring-boot-starter-security</artifactId>
		</dependency>
		<dependency>
			<groupId>org.springframework.security</groupId>
			<artifactId>spring-security-rsocket</artifactId>
		</dependency>
		<dependency>
			<groupId>org.springframework.security</groupId>
			<artifactId>spring-security-messaging</artifactId>
		</dependency>
		<dependency>
			<groupId>io.sapl</groupId>
			<artifactId>sapl-spring-pdp-embedded</artifactId>
		</dependency>
		<dependency>
			<groupId>io.sapl</groupId>
			<artifactId>sapl-webflux-endpoint</artifactId>
		</dependency>
		<dependency>
			<groupId>io.sapl</groupId>
			<artifactId>sapl-jwt</artifactId>
		</dependency>
		<dependency>
			<groupId>io.sapl</groupId>
			<artifactId>sapl-geo</artifactId>
		</dependency>
		<dependency>
			<groupId>io.sapl</groupId>
			<artifactId>sapl-mqtt-pip</artifactId>
		</dependency>
		<dependency>
			<groupId>io.sapl</groupId>
			<artifactId>sapl-mqtt-functions</artifactId>
		</dependency>
		<dependency>
			<groupId>org.projectlombok</groupId>
			<artifactId>lombok</artifactId>
			<scope>provided</scope>
		</dependency>
		<dependency>
			<groupId>org.springframework.boot</groupId>
			<artifactId>spring-boot-starter-actuator</artifactId>
		</dependency>
		<dependency>
			<groupId>org.passay</groupId>
			<artifactId>passay</artifactId>
			<version>1.6.6</version>
		</dependency>
		<dependency>
			<!-- required for Argon2 -->
			<groupId>org.bouncycastle</groupId>
			<artifactId>bcpkix-jdk15on</artifactId>
			<version>1.70</version>
		</dependency>
		<dependency>
			<groupId>com.giffing.bucket4j.spring.boot.starter</groupId>
			<artifactId>bucket4j-spring-boot-starter</artifactId>
			<version>0.12.8</version>
		</dependency>
		<dependency>
			<groupId>javax.cache</groupId>
			<artifactId>cache-api</artifactId>
		</dependency>
		<dependency>
			<groupId>com.bucket4j</groupId>
			<artifactId>bucket4j-infinispan</artifactId>
			<version>8.10.1</version>
		</dependency>
		<dependency>
			<groupId>org.infinispan</groupId>
			<artifactId>infinispan-spring-boot3-starter-embedded</artifactId>
		</dependency>
		<dependency>
			<groupId>org.springframework.boot</groupId>
			<artifactId>spring-boot-configuration-processor</artifactId>
			<optional>true</optional>
		</dependency>
		<dependency>
			<groupId>io.sapl</groupId>
			<artifactId>sapl-rsocket-endpoint</artifactId>
		</dependency>
		<dependency>
			<groupId>org.springframework.security</groupId>
			<artifactId>spring-security-oauth2-resource-server</artifactId>
		</dependency>
		<dependency>
			<groupId>org.springframework.security</groupId>
			<artifactId>spring-security-oauth2-jose</artifactId>
		</dependency>
		<dependency>
			<groupId>io.micrometer</groupId>
			<artifactId>micrometer-registry-prometheus</artifactId>
		</dependency>

		<!-- Testing -->
		<dependency>
			<groupId>org.springframework.boot</groupId>
			<artifactId>spring-boot-starter-test</artifactId>
			<scope>test</scope>
		</dependency>
		<dependency>
			<groupId>org.mockito</groupId>
			<artifactId>mockito-junit-jupiter</artifactId>
			<scope>test</scope>
		</dependency>
		<dependency>
			<groupId>io.sapl</groupId>
			<artifactId>sapl-pdp-remote</artifactId>
			<scope>test</scope>
		</dependency>
		<dependency>
			<groupId>io.projectreactor</groupId>
			<artifactId>reactor-test</artifactId>
			<scope>test</scope>
		</dependency>
	</dependencies>

	<build>
		<plugins>
			<plugin>
				<groupId>org.springframework.boot</groupId>
				<artifactId>spring-boot-maven-plugin</artifactId>
				<executions>
					<execution>
						<goals>
							<goal>repackage</goal>
						</goals>
					</execution>
				</executions>
				<configuration>
					<layout>ZIP</layout>
					<layers>
						<enabled>true</enabled>
					</layers>
					<excludes>
						<exclude>
							<groupId>org.springframework.boot</groupId>
							<artifactId>spring-boot-configuration-processor</artifactId>
						</exclude>
						<exclude>
							<groupId>org.projectlombok</groupId>
							<artifactId>lombok</artifactId>
						</exclude>
					</excludes>
					<image>
						<builder>paketobuildpacks/builder-jammy-tiny</builder>
						<name>
							${docker-registry-url}/${project.artifactId}:${project.version}</name>
						<createdDate>now</createdDate>
						<tags>
							<tag>
								${docker-registry-url}/${project.artifactId}:${project.version}</tag>
						</tags>
						<buildCache>
							<volume>
								<name>cache-${project.artifactId}.build</name>
							</volume>
						</buildCache>
						<launchCache>
							<volume>
								<name>cache-${project.artifactId}.launch</name>
							</volume>
						</launchCache>
						<applicationDirectory>/pdp</applicationDirectory>
						<env>
							<BPE_SPRING_PROFILES_ACTIVE>docker</BPE_SPRING_PROFILES_ACTIVE>
							<BPE_SPRING_CONFIG_ADDITIONAL_LOCATION>
								file:/pdp/data/</BPE_SPRING_CONFIG_ADDITIONAL_LOCATION>
							<BPE_LOADER_PATH>file:/pdp/data/lib/</BPE_LOADER_PATH>
							<BPE_JAVA_SECURITY_EGD>file:/dev/./urandom/</BPE_JAVA_SECURITY_EGD>
						</env>
					</image>
				</configuration>
			</plugin>
			<plugin>
				<groupId>org.apache.maven.plugins</groupId>
				<artifactId>maven-jar-plugin</artifactId>
				<configuration>
					<archive>
						<!-- write version to manifest to show up in banner when
						running JAR -->
						<manifestEntries>
							<Implementation-Version>${project.version}</Implementation-Version>
						</manifestEntries>
					</archive>
				</configuration>
			</plugin>
			<!-- Creates SBOM in SPDX format -->
			<plugin>
				<groupId>org.spdx</groupId>
				<artifactId>spdx-maven-plugin</artifactId>
				<executions>
					<execution>
						<id>build-spdx</id>
						<phase>package</phase>
						<goals>
							<goal>createSPDX</goal>
						</goals>
					</execution>
				</executions>
			</plugin>
		</plugins>
	</build>
	<profiles>
		<profile>
			<id>sign</id>
			<build>
				<plugins>
					<plugin>
						<groupId>org.apache.maven.plugins</groupId>
						<artifactId>maven-gpg-plugin</artifactId>
						<version>1.6</version>
						<configuration>
							<!-- prevent gpg from using PIN entry programs -->
							<gpgArguments>
								<arg>--pinentry-mode</arg>
								<arg>loopback</arg>
							</gpgArguments>
						</configuration>
						<executions>
							<execution>
								<id>sign-artifacts</id>
								<phase>verify</phase>
								<goals>
									<goal>sign</goal>
								</goals>
							</execution>
						</executions>
					</plugin>
				</plugins>
			</build>
		</profile>
	</profiles>
</project><|MERGE_RESOLUTION|>--- conflicted
+++ resolved
@@ -49,11 +49,7 @@
 			<dependency>
 				<groupId>org.infinispan</groupId>
 				<artifactId>infinispan-bom</artifactId>
-<<<<<<< HEAD
-				<version>15.0.10.Final</version>
-=======
 				<version>15.0.11.Final</version>
->>>>>>> e544e0ec
 				<type>pom</type>
 				<scope>import</scope>
 			</dependency>
