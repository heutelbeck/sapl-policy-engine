# SAPL Server LT - Lightweight Authorization Server.

This server is a lightweight headless PDP server. The server monitors two directories for the PDP settings and SAPL documents, 
allowing for runtime updating of policies which will be reflected in decisions made for ongoing authorization 
subscriptions.

The PDP configuration for combining algorithm and environment variables is expected in a file `pdp.json`. 
All SAPL documents in the folder named `*.sapl` will be published to the PRP.

The server can be run locally via maven or by executing the JAR. 
Alternatively, a container image and configurations for deployment on Docker and/or Kubernetes is available.

## Local Execution

### Running from Pre-Build JAR

Download the latest build from [here](https://s01.oss.sonatype.org/content/repositories/snapshots/io/sapl/sapl-server-lt/).
To run the server, you need JRE 11 or later installed. Run the server:

```
<<<<<<< HEAD
java -jar sapl-server-lt-2.0.1-SNAPSHOT.jar
=======
java -jar sapl-server-lt-2.1.0-SNAPSHOT.jar
>>>>>>> 8b2369b5
```

### Running the Server from Source

Disclaimer: It is likely that you only need to run the server from the source if you are a contributor to the policy engine project.

The source of the policy engine is found on the public [GitHub](https://github.com/) repository: <https://github.com/heutelbeck/sapl-policy-engine>.

First clone the repository:

```shell
git clone https://github.com/heutelbeck/sapl-policy-engine.git
```

Alternatively, download the current version as a source ZIP file: <https://github.com/heutelbeck/sapl-policy-engine/archive/master.zip>.

To run the server from the source, first, build the complete policy engine project from within the project's root folder (i.e., ```sapl-policy-engine```). The system requires maven and JDK 11 or later to be installed.
The build is triggered by issuing the command:

```shell
mvn clean install
```

Afterward, change to the folder ```sapl-policy-engine/sapl-server-lt``` and run the application:

```shell
mvn spring-boot:run
```

### Folder for Policies and PDP Configuration

If the default configuration has not been changed, the server will inspect and monitor the folder ```/sapl/policies```
in the current user's home directory for the PDP configuration `pdp.json` and SAPL documents ending with `*.sapl`. 
Changes will be directly reflected at runtime and for ongoing subscriptions.

> #### Note: Building a Docker Image
> 
> To build the docker image of the server application locally, you need to have docker installed on the build machine.
> The image build is triggered by activating the docker maven profile of the project. This should result with the image installed in your local docker repository. Example:
>
> ```shell
> mvn clean install -Pdocker
> ```

### Configuration of Locally Running Server

By default, the server will use a self-signed certificate and expose the PDP API under <https://localhost:8443/api/pdp>
To override this certificate, use the matching Spring Boot settings, e.g.:

```properties
server.port=8443
server.ssl.enabled=true
server.ssl.key-store-type=PKCS12
server.ssl.key-store=classpath:keystore.p12
server.ssl.key-store-password=localhostpassword
server.ssl.key-alias=tomcat
```

API access requires "Basic Auth". Only one set of client credentials is implemented. 
The default client key (username) is: `YJidgyT2mfdkbmL`, and the default client secret (password) is: `Fa4zvYQdiwHZVXh`.
To override these settings, use the following properties:

```properties
io.sapl.server-lt.key=YJidgyT2mfdkbmL
io.sapl.server-lt.secret=$2a$10$PhobF71xYb0MK8KubWLB7e0Dpl2AfMiEUi9dkKTbFR4kkWABrbiyO
```

Please note that the secret has to be BCrypt encoded. For testing, use something like: <https://bcrypt-generator.com/>

The server is implemented using Spring Boot. Thus, there are a number of ways to configure the 
application. 
Please consult the matching chapter of the [Spring Boot documentation](https://docs.spring.io/spring-boot/docs/current/reference/htmlsingle/#boot-features-external-config).

## Testing the Server

A sample application that can be configured to use this PDP server (remote PDP) can be found
in the [demo-applications](https://github.com/heutelbeck/sapl-demos) project for the SAPL
Policy Engine in the module `sapl-demo-reactive`.

A self-signed certificate for localhost testing can be generated using the JDKs keytool, or [mkcert](https://github.com/FiloSottile/mkcert). Examples:

```shell
keytool -genkeypair -keystore keystore.p12 -dname "CN=localhost, OU=Unknown, O=Unknown, L=Unknown, ST=Unknown, C=Unknown" -keypass changeme -storepass changeme -keyalg RSA -alias netty -ext SAN=dns:localhost,ip:127.0.0.1
```

```shell
mkcert -pkcs12 -p12-file self-signed-cert.p12 localhost 127.0.0.1 ::1
```

## Containerized Cloud Deployment

The server application is available as container image. Here, the server is not configured with any TLS 
security or authentication. It is expected that in deployment this responsibility is delegated to the 
infrastructure, e.g., a matching Kubernetes Ingress.

### Running Directly as a Docker Container

In order to run the server locally for testing in an environment like Docker Desktop, you can run the current image as follows:

```shell
<<<<<<< HEAD
docker run -d --name sapl-server-lt -p 8080:8080 --mount source=sapl-server-lt,target=/pdp/data ghcr.io/heutelbeck/sapl-server-lt:2.0.1-snapshot
=======
docker run -d --name sapl-server-lt -p 8080:8080 --mount source=sapl-server-lt,target=/pdp/data ghcr.io/heutelbeck/sapl-server-lt:2.1.0-snapshot
>>>>>>> 8b2369b5
```

Alternatively the container can be run without Docker Volume which gives you easier access to the folder although Docker Desktop may warn you that this may not be as performative (Of course you can change the path):

```shell
<<<<<<< HEAD
docker run -d --name sapl-server-lt -p 8080:8080 -v c:\sapl\policies:/pdp/data ghcr.io/heutelbeck/sapl-server-lt:2.0.1-snapshot
=======
docker run -d --name sapl-server-lt -p 8080:8080 -v c:\sapl\policies:/pdp/data ghcr.io/heutelbeck/sapl-server-lt:2.1.0-snapshot
>>>>>>> 8b2369b5
```

Afterwards you can check if the service is online under: http://localhost:8080/actuator/health.

Also, a volume is created for persisting the PDP configuration and policies.

Depending on your host OS and virtualisation environment, these volumes may be located at:

* Docker Desktop on Windows WSL2: `\\wsl$\docker-desktop-data\version-pack-data\community\docker\volumes\sapl-server-lt\_data`
* Docker Desktop on Windows Hyper-V: `C:\Users\Public\Documents\Hyper-V\Virtual hard disks\sapl-server-lt\_data`
* Docker on Ubuntu: `/var/lib/docker/volumes/sapl-server-lt/_data`
* Docker Desktop on Windows with shared folder: `c:\sapl\policies` (or as changed)

### Running on Kubernetes

This section will describe the deployment on a baremetal Kubernetes installation which has Port 80 and 443 exposed to the Internet 
as well as Desktop Docker on Windows and will use the Kubernetes nginx-ingress-controller as well as cert-manager to manage the Let's Encrypt certificates (Only if Ports are exposed to the Internet so Let's Encrypt can access the URL)

#### Prerequisites

Installed Kubernetes v1.18+ 
Install NGINX Ingress Controller according to https://kubernetes.github.io/ingress-nginx/deploy/

```shell
helm repo add ingress-nginx https://kubernetes.github.io/ingress-nginx
helm repo update
helm install ingress-nginx ingress-nginx/ingress-nginx
```

Install Cert-Manager according to https://cert-manager.io/docs/installation/kubernetes/ (Only for Use with exposed Ports and matching DNS Entries)

```shell
kubectl create namespace cert-manager
kubectl apply -f https://github.com/jetstack/cert-manager/releases/download/v1.2.0-alpha.0/cert-manager.crds.yaml
helm repo add jetstack https://charts.jetstack.io
helm repo update
helm install   cert-manager jetstack/cert-manager   --namespace cert-manager   --version v1.1.0
```

Change the Email address in the Clusterissuer.yaml (Line email: user@email.com)

```shell
wget https://raw.githubusercontent.com/heutelbeck/sapl-policy-engine/master/sapl-server-lt/kubernetes/clusterissuer.yml
kubectl apply -f clusterissuer.yml -n your-namespace
```

#### Baremetal Kubernetes

This section assumes that the Kubernetes is installed on a Linux OS i.e. Ubuntu

First apply the Persistent Volume yaml 

```shell
kubectl create namespace sapl-server-lt
kubectl apply -f https://raw.githubusercontent.com/heutelbeck/sapl-policy-engine/master/sapl-server-lt/kubernetes/sapl-server-lt-pv.yml -n sapl-server-lt
```

Then download the Baremetal yaml file 

```shell
wget https://raw.githubusercontent.com/heutelbeck/sapl-policy-engine/master/sapl-server-lt/kubernetes/sapl-server-lt-baremetal.yml
```

change the URL in the Ingress section 

```
  tls:
    - hosts:
        - sapl.exampleurl.com
      secretName: sapl.lt.local-tls
  rules:
    - host: sapl.exampleurl.com
```

then apply the yaml file

```shell
kubectl apply -f sapl-server-lt-baremetal.yml -n sapl-server-lt
```

Create the secret with htpasswd, you will be asked to enter the password

```shell
htpasswd -c auth Username
kubectl create secret generic basic-auth --from-file=auth -n sapl-server-lt
```

The service should be reachable under the URL defined in the Ingress section of the sapl-server-lt-baremetal.yml <https://sapl.exampleurl.com/actuator/health>.

#### Docker Desktop Kubernetes

We are still working on the persistent volume solution for the Docker Desktop Kubernetes installation with WSL2 on Windows. 

Apply the sapl.server-lt.yml file 

```shell
kubectl create namespace sapl-server-lt
kubectl apply -f https://raw.githubusercontent.com/heutelbeck/sapl-policy-engine/master/sapl-server-lt/kubernetes/sapl-server-lt.yml -n sapl-server-lt
```

The URL is sapl.lt.local and has to be added to the hosts file (which is located in ```%windir%\system32\drivers\etc```) add the Line 

```
127.0.0.1       sapl.lt.local
```

Create the secret with htpasswd. You will be asked to enter the password.

```shell
htpasswd -c auth Username
kubectl create secret generic basic-auth --from-file=auth -n sapl-server-lt
```

In the meantime, the files are volatile but can be accessed with

```shell
kubectl exec sapl-server-lt-d5d65dd6b-fz29g --stdin --tty -- /bin/sh -n sapl-server-lt
```

You have to use the actual pod name, which can be listed with the command:

```shell
kubectl get pods -n sapl-server-lt
```

At the time of writing, Kubernetes on Docker Desktop has technical limitations mounting volumes via hostPath under WSL2: <https://github.com/docker/for-win/issues/5325>.  

#### Kubernetes Troubleshooting

The service is defined as ClusterIP but can be changed to use NodePort for testing purposes (Line type: ClusterIP to type: NodePort)

```shell
kubectl edit service sapl-server-lt -n sapl-server-lt
```
 
If the Website can't be reached, try installing the NGINX Ingress Controller using helm with the flag ```--set controller.hostNetwork=true,controller.kind=DaemonSet```

## Custom Policy Information Points (PIPs) or Function Libraries

To support new attributes and functions, the matching libraries have to be deployed alongside the server application. One way to do so is to create your own server project and add the libraries to the dependencies of the application via Maven dependencies and to add the matching packages to the component scanning of Spring Boot and/or to provide matching configurations. Alternatively, the SAPL Server LT supports side-loading of external JARs. 

To load a custom PIP, the PIP has to be built as a JAR, and all dependencies not already provided by the server have to be provided as JARs as well. Alternatively, the PIP can be packaged as a so-called "fat JAR" including all dependencies. This can be achieved using the (Maven Dependency Plugin)[https://maven.apache.org/plugins/maven-dependency-plugin/], and an example for this approach can be found here: <https://github.com/heutelbeck/sapl-demos/tree/master/sapl-demo-extension>.

The SAPL Server LT will scan all packages below ```io.sapl.server``` for Spring beans or configurations providing PIPs or Function libraries at startup and load them automatically. Thus, the custom libraries must provide at least a matching spring configuration under this package.

The JAR files are to be put into the folder `/pdp/data/lib` in the directory where policies are stored. Changes only take effect upon restart of the server application. To change the folder, overwrite the property `loader.path`.<|MERGE_RESOLUTION|>--- conflicted
+++ resolved
@@ -1,13 +1,13 @@
 # SAPL Server LT - Lightweight Authorization Server.
 
-This server is a lightweight headless PDP server. The server monitors two directories for the PDP settings and SAPL documents, 
-allowing for runtime updating of policies which will be reflected in decisions made for ongoing authorization 
+This server is a lightweight headless PDP server. The server monitors two directories for the PDP settings and SAPL documents,
+allowing for runtime updating of policies which will be reflected in decisions made for ongoing authorization
 subscriptions.
 
-The PDP configuration for combining algorithm and environment variables is expected in a file `pdp.json`. 
+The PDP configuration for combining algorithm and environment variables is expected in a file `pdp.json`.
 All SAPL documents in the folder named `*.sapl` will be published to the PRP.
 
-The server can be run locally via maven or by executing the JAR. 
+The server can be run locally via maven or by executing the JAR.
 Alternatively, a container image and configurations for deployment on Docker and/or Kubernetes is available.
 
 ## Local Execution
@@ -18,11 +18,7 @@
 To run the server, you need JRE 11 or later installed. Run the server:
 
 ```
-<<<<<<< HEAD
 java -jar sapl-server-lt-2.0.1-SNAPSHOT.jar
-=======
-java -jar sapl-server-lt-2.1.0-SNAPSHOT.jar
->>>>>>> 8b2369b5
 ```
 
 ### Running the Server from Source
@@ -55,11 +51,11 @@
 ### Folder for Policies and PDP Configuration
 
 If the default configuration has not been changed, the server will inspect and monitor the folder ```/sapl/policies```
-in the current user's home directory for the PDP configuration `pdp.json` and SAPL documents ending with `*.sapl`. 
+in the current user's home directory for the PDP configuration `pdp.json` and SAPL documents ending with `*.sapl`.
 Changes will be directly reflected at runtime and for ongoing subscriptions.
 
 > #### Note: Building a Docker Image
-> 
+>
 > To build the docker image of the server application locally, you need to have docker installed on the build machine.
 > The image build is triggered by activating the docker maven profile of the project. This should result with the image installed in your local docker repository. Example:
 >
@@ -81,7 +77,7 @@
 server.ssl.key-alias=tomcat
 ```
 
-API access requires "Basic Auth". Only one set of client credentials is implemented. 
+API access requires "Basic Auth". Only one set of client credentials is implemented.
 The default client key (username) is: `YJidgyT2mfdkbmL`, and the default client secret (password) is: `Fa4zvYQdiwHZVXh`.
 To override these settings, use the following properties:
 
@@ -92,8 +88,8 @@
 
 Please note that the secret has to be BCrypt encoded. For testing, use something like: <https://bcrypt-generator.com/>
 
-The server is implemented using Spring Boot. Thus, there are a number of ways to configure the 
-application. 
+The server is implemented using Spring Boot. Thus, there are a number of ways to configure the
+application.
 Please consult the matching chapter of the [Spring Boot documentation](https://docs.spring.io/spring-boot/docs/current/reference/htmlsingle/#boot-features-external-config).
 
 ## Testing the Server
@@ -114,8 +110,8 @@
 
 ## Containerized Cloud Deployment
 
-The server application is available as container image. Here, the server is not configured with any TLS 
-security or authentication. It is expected that in deployment this responsibility is delegated to the 
+The server application is available as container image. Here, the server is not configured with any TLS
+security or authentication. It is expected that in deployment this responsibility is delegated to the
 infrastructure, e.g., a matching Kubernetes Ingress.
 
 ### Running Directly as a Docker Container
@@ -123,21 +119,13 @@
 In order to run the server locally for testing in an environment like Docker Desktop, you can run the current image as follows:
 
 ```shell
-<<<<<<< HEAD
 docker run -d --name sapl-server-lt -p 8080:8080 --mount source=sapl-server-lt,target=/pdp/data ghcr.io/heutelbeck/sapl-server-lt:2.0.1-snapshot
-=======
-docker run -d --name sapl-server-lt -p 8080:8080 --mount source=sapl-server-lt,target=/pdp/data ghcr.io/heutelbeck/sapl-server-lt:2.1.0-snapshot
->>>>>>> 8b2369b5
 ```
 
 Alternatively the container can be run without Docker Volume which gives you easier access to the folder although Docker Desktop may warn you that this may not be as performative (Of course you can change the path):
 
 ```shell
-<<<<<<< HEAD
 docker run -d --name sapl-server-lt -p 8080:8080 -v c:\sapl\policies:/pdp/data ghcr.io/heutelbeck/sapl-server-lt:2.0.1-snapshot
-=======
-docker run -d --name sapl-server-lt -p 8080:8080 -v c:\sapl\policies:/pdp/data ghcr.io/heutelbeck/sapl-server-lt:2.1.0-snapshot
->>>>>>> 8b2369b5
 ```
 
 Afterwards you can check if the service is online under: http://localhost:8080/actuator/health.
@@ -153,12 +141,12 @@
 
 ### Running on Kubernetes
 
-This section will describe the deployment on a baremetal Kubernetes installation which has Port 80 and 443 exposed to the Internet 
+This section will describe the deployment on a baremetal Kubernetes installation which has Port 80 and 443 exposed to the Internet
 as well as Desktop Docker on Windows and will use the Kubernetes nginx-ingress-controller as well as cert-manager to manage the Let's Encrypt certificates (Only if Ports are exposed to the Internet so Let's Encrypt can access the URL)
 
 #### Prerequisites
 
-Installed Kubernetes v1.18+ 
+Installed Kubernetes v1.18+
 Install NGINX Ingress Controller according to https://kubernetes.github.io/ingress-nginx/deploy/
 
 ```shell
@@ -188,20 +176,20 @@
 
 This section assumes that the Kubernetes is installed on a Linux OS i.e. Ubuntu
 
-First apply the Persistent Volume yaml 
+First apply the Persistent Volume yaml
 
 ```shell
 kubectl create namespace sapl-server-lt
 kubectl apply -f https://raw.githubusercontent.com/heutelbeck/sapl-policy-engine/master/sapl-server-lt/kubernetes/sapl-server-lt-pv.yml -n sapl-server-lt
 ```
 
-Then download the Baremetal yaml file 
+Then download the Baremetal yaml file
 
 ```shell
 wget https://raw.githubusercontent.com/heutelbeck/sapl-policy-engine/master/sapl-server-lt/kubernetes/sapl-server-lt-baremetal.yml
 ```
 
-change the URL in the Ingress section 
+change the URL in the Ingress section
 
 ```
   tls:
@@ -229,16 +217,16 @@
 
 #### Docker Desktop Kubernetes
 
-We are still working on the persistent volume solution for the Docker Desktop Kubernetes installation with WSL2 on Windows. 
-
-Apply the sapl.server-lt.yml file 
+We are still working on the persistent volume solution for the Docker Desktop Kubernetes installation with WSL2 on Windows.
+
+Apply the sapl.server-lt.yml file
 
 ```shell
 kubectl create namespace sapl-server-lt
 kubectl apply -f https://raw.githubusercontent.com/heutelbeck/sapl-policy-engine/master/sapl-server-lt/kubernetes/sapl-server-lt.yml -n sapl-server-lt
 ```
 
-The URL is sapl.lt.local and has to be added to the hosts file (which is located in ```%windir%\system32\drivers\etc```) add the Line 
+The URL is sapl.lt.local and has to be added to the hosts file (which is located in ```%windir%\system32\drivers\etc```) add the Line
 
 ```
 127.0.0.1       sapl.lt.local
@@ -272,12 +260,12 @@
 ```shell
 kubectl edit service sapl-server-lt -n sapl-server-lt
 ```
- 
+
 If the Website can't be reached, try installing the NGINX Ingress Controller using helm with the flag ```--set controller.hostNetwork=true,controller.kind=DaemonSet```
 
 ## Custom Policy Information Points (PIPs) or Function Libraries
 
-To support new attributes and functions, the matching libraries have to be deployed alongside the server application. One way to do so is to create your own server project and add the libraries to the dependencies of the application via Maven dependencies and to add the matching packages to the component scanning of Spring Boot and/or to provide matching configurations. Alternatively, the SAPL Server LT supports side-loading of external JARs. 
+To support new attributes and functions, the matching libraries have to be deployed alongside the server application. One way to do so is to create your own server project and add the libraries to the dependencies of the application via Maven dependencies and to add the matching packages to the component scanning of Spring Boot and/or to provide matching configurations. Alternatively, the SAPL Server LT supports side-loading of external JARs.
 
 To load a custom PIP, the PIP has to be built as a JAR, and all dependencies not already provided by the server have to be provided as JARs as well. Alternatively, the PIP can be packaged as a so-called "fat JAR" including all dependencies. This can be achieved using the (Maven Dependency Plugin)[https://maven.apache.org/plugins/maven-dependency-plugin/], and an example for this approach can be found here: <https://github.com/heutelbeck/sapl-demos/tree/master/sapl-demo-extension>.
 
