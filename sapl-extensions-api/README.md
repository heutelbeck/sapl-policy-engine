--- conflicted
+++ resolved
@@ -1,6 +1,6 @@
 # SAPL Extension API
 
-This module contains the interfaces and classes required to write custom Policy Information Points (PIPs) or function libraries. 
+This module contains the interfaces and classes required to write custom Policy Information Points (PIPs) or function libraries.
 
 A demo project with more documentation is available: <https://github.com/heutelbeck/sapl-demos/tree/master/sapl-demo-extension>.
 
@@ -11,7 +11,7 @@
 ```java
 		Val undefined = Val.UNDEFINED;
 		Val textValue = Val.of("Some Text");
-		
+
 		if(textValue.isDefined()) {
 			JsonNode jsonNode = textValue.get();
 		}
@@ -19,7 +19,7 @@
 		if(textValue.isTextual()) {
 			String text = textValue.getText();
 		}
-		
+
 		if(undefined.isUndefined()) {
 			// handle undefined value
 		}
@@ -27,13 +27,13 @@
 		if(undefined.isDefined()) {
 			// handle defined value
 		}
-		
+
 		Val error = Val.error("Well formulated error message");
-		
+
 		if(error.isError()) {
 			String message = error.getMessage();
 		}
-		
+
 		Flux<Val> fluxOnlyContainingOneFalse = Val.fluxOfFalse();
 ```
 
@@ -83,7 +83,7 @@
 
 Attribute finders are organized in libraries as well and follow the same naming conventions as functions, including the use of imports. An attribute finder library constitutes a PIP (e.g., `user`) and can contain any number of attributes (e.g., `age`). They are called by a selection step applied to any value, e.g., `subject.<user.age>`. The attribute finder step receives the previous selection result (in the example: `subject`) and returns the requested attribute.
 
-The concept of attribute finders can be used in a flexible manner: There may be finders that take an object (like in the example above, `subject.<user.age>`) as well as attribute finders which expect a primitive value (e.g., `subject.id.<user.age>` with `id` being a number). In addition, attribute finders may also return an object which can be traversed in subsequent selection steps (e.g., `subject.<user.profile>.age`). It is even possible to join multiple attribute finder steps in one expression (e.g., `subject.<user.profile>.supervisor.<user.profile>.age`). 
+The concept of attribute finders can be used in a flexible manner: There may be finders that take an object (like in the example above, `subject.<user.age>`) as well as attribute finders which expect a primitive value (e.g., `subject.id.<user.age>` with `id` being a number). In addition, attribute finders may also return an object which can be traversed in subsequent selection steps (e.g., `subject.<user.profile>.age`). It is even possible to join multiple attribute finder steps in one expression (e.g., `subject.<user.profile>.supervisor.<user.profile>.age`).
 
 Optionally, an attribute finder may be supplied with a list of parameters: `x.<finder.name(p1,p2,...)>`. Also, here nesting is possible. Thus `x.<finder.name(p1.<finder.name2>,p2,...)>` is a working construct.
 
@@ -97,7 +97,7 @@
 
 For a more in-depth look at the process of creating a custom PIP, please refer to the demo project. It provides a walkthrough of the entire process and contains extensive examples: <https://github.com/heutelbeck/sapl-demos/tree/master/sapl-demo-extension>.
 
-*Attribute finders* are functions that potentially take a left-hand argument (i.e., the object of which the attribute is to be determined), a `Map` of variables defined in the current evaluation scope, and an optional list of incoming parameter streams. 
+*Attribute finders* are functions that potentially take a left-hand argument (i.e., the object of which the attribute is to be determined), a `Map` of variables defined in the current evaluation scope, and an optional list of incoming parameter streams.
 
 In SAPL, a Policy Information Point is an instance of a class that supplies a set of such functions. To declare functions and classes to be attributes or PIPs, SAPL uses annotations. Each PIP class must be known to the PDP. The embedded PDP provides an `AnnotationAttributeContext`,  which takes arbitrary Java objects as PIPs. To be recognized as a PIP, the respective class must be annotated with `@PolicyInformationPoint`. The optional annotation attribute `name` contains the PIP's name as it will be available in SAPL policies. If the attribute is missing, the name of the Java class is used. The optional annotation attribute `description` contains a string describing the PIP for documentation purposes.
 
@@ -159,7 +159,7 @@
 
 A unique feature of SAPL is the possibility to parameterize attribute finders in polices. E.g., `subject.<employees.qualificationOfType("IT")>` could return all qualifications of the subject in the domain of `"IT"`. Syntactically, SAPL also allows for the concatenation (`subject.<pip1.attr1>.<pip2.attr2>`) and nesting of attribute (`subject.<pip1.attr1(resource.<pip2.attr2>,<pip3.attr3>)>`).
 
-Regardless of if the attribute is an environment attribute or not, the parameters in brackets are declared as parameters of the method with the type `Flux<Val>`. 
+Regardless of if the attribute is an environment attribute or not, the parameters in brackets are declared as parameters of the method with the type `Flux<Val>`.
 
 ```java
 /* subject.<user.attribute("param1",123)> */
@@ -189,7 +189,7 @@
 }
 ```
 
-The methods must not declare any further arguments. 
+The methods must not declare any further arguments.
 
 ## Parameter Validation
 
@@ -244,11 +244,7 @@
 			<dependency>
 				<groupId>io.sapl</groupId>
 				<artifactId>sapl-bom</artifactId>
-<<<<<<< HEAD
 				<version>2.0.1-SNAPSHOT</version>
-=======
-				<version>2.1.0-SNAPSHOT</version>
->>>>>>> 8b2369b5
 				<type>pom</type>
 				<scope>import</scope>
 			</dependency>
@@ -263,9 +259,9 @@
 		</dependency>
 		<!-- Add extension specific dependencies -->
 	</dependencies>
-	
+
 	<repositories>
-		<!-- The SAPL dependencies are hosted on GitHub packages. A matching server 
+		<!-- The SAPL dependencies are hosted on GitHub packages. A matching server
 			entry has to be set in the settings.xml using a GitHub personal access token.
 			Also refer to: https://github.com/heutelbeck/packages -->
 		<repository>
@@ -278,15 +274,15 @@
 			</snapshots>
 		</repository>
 	</repositories>
-	
-	<!-- 
-	
-		In case the resulting JAR should not be used as a dependency but as a fat 
-		JAR to be deployed with a PDP Server, the maven-assembly-plugin can be used 
+
+	<!--
+
+		In case the resulting JAR should not be used as a dependency but as a fat
+		JAR to be deployed with a PDP Server, the maven-assembly-plugin can be used
 		to package all dependencies into a single JAR.
-		It is recommended to declare all dependencies expected to be already present 
+		It is recommended to declare all dependencies expected to be already present
 		with the Server as <scope>provided</scope>.
-	
+
 	-->
 	<build>
 		<plugins>
